# -*- coding: utf-8 -*-
"""
Module for handling ObsPy Trace objects.

:copyright:
    The ObsPy Development Team (devs@obspy.org)
:license:
    GNU Lesser General Public License, Version 3
    (http://www.gnu.org/copyleft/lesser.html)
"""
from __future__ import (absolute_import, division, print_function,
                        unicode_literals)
from future.builtins import *  # NOQA
from future.utils import native_str

import functools
import inspect
import math
import warnings
from copy import copy, deepcopy

import numpy as np

from obspy.core import compatibility
from obspy.core.utcdatetime import UTCDateTime
from obspy.core.util import AttribDict, create_empty_data_chunk
from obspy.core.util.base import _get_function_from_entry_point
from obspy.core.util.decorator import (deprecated_keywords, raise_if_masked,
                                       skip_if_no_data)
from obspy.core.util.misc import flat_not_masked_contiguous, get_window_times


class Stats(AttribDict):
    """
    A container for additional header information of a ObsPy Trace object.

    A ``Stats`` object may contain all header information (also known as meta
    data) of a :class:`~obspy.core.trace.Trace` object. Those headers may be
    accessed or modified either in the dictionary style or directly via a
    corresponding attribute. There are various default attributes which are
    required by every waveform import and export modules within ObsPy such as
    :mod:`obspy.io.mseed`.

    :type header: dict or :class:`~obspy.core.trace.Stats`, optional
    :param header: Dictionary containing meta information of a single
        :class:`~obspy.core.trace.Trace` object. Possible keywords are
        summarized in the following `Default Attributes`_ section.

    .. rubric:: Basic Usage

    >>> stats = Stats()
    >>> stats.network = 'BW'
    >>> print(stats['network'])
    BW
    >>> stats['station'] = 'MANZ'
    >>> print(stats.station)
    MANZ

    .. rubric:: _`Default Attributes`

    ``sampling_rate`` : float, optional
        Sampling rate in hertz (default value is 1.0).
    ``delta`` : float, optional
        Sample distance in seconds (default value is 1.0).
    ``calib`` : float, optional
        Calibration factor (default value is 1.0).
    ``npts`` : int, optional
        Number of sample points (default value is 0, which implies that no data
        is present).
    ``network`` : string, optional
        Network code (default is an empty string).
    ``location`` : string, optional
        Location code (default is an empty string).
    ``station`` : string, optional
        Station code (default is an empty string).
    ``channel`` : string, optional
        Channel code (default is an empty string).
    ``starttime`` : :class:`~obspy.core.utcdatetime.UTCDateTime`, optional
        Date and time of the first data sample given in UTC (default value is
        "1970-01-01T00:00:00.0Z").
    ``endtime`` : :class:`~obspy.core.utcdatetime.UTCDateTime`, optional
        Date and time of the last data sample given in UTC
        (default value is "1970-01-01T00:00:00.0Z").

    .. rubric:: Notes

    (1) The attributes ``sampling_rate`` and ``delta`` are linked to each
        other. If one of the attributes is modified the other will be
        recalculated.

        >>> stats = Stats()
        >>> stats.sampling_rate
        1.0
        >>> stats.delta = 0.005
        >>> stats.sampling_rate
        200.0

    (2) The attributes ``starttime``, ``npts``, ``sampling_rate`` and ``delta``
        are monitored and used to automatically calculate the ``endtime``.

        >>> stats = Stats()
        >>> stats.npts = 60
        >>> stats.delta = 1.0
        >>> stats.starttime = UTCDateTime(2009, 1, 1, 12, 0, 0)
        >>> stats.endtime
        UTCDateTime(2009, 1, 1, 12, 0, 59)
        >>> stats.delta = 0.5
        >>> stats.endtime
        UTCDateTime(2009, 1, 1, 12, 0, 29, 500000)

    (3) The attribute ``endtime`` is read only and can not be modified.

        >>> stats = Stats()
        >>> stats.endtime = UTCDateTime(2009, 1, 1, 12, 0, 0)
        Traceback (most recent call last):
        ...
        AttributeError: Attribute "endtime" in Stats object is read only!
        >>> stats['endtime'] = UTCDateTime(2009, 1, 1, 12, 0, 0)
        Traceback (most recent call last):
        ...
        AttributeError: Attribute "endtime" in Stats object is read only!

    (4)
        The attribute ``npts`` will be automatically updated from the
        :class:`~obspy.core.trace.Trace` object.

        >>> trace = Trace()
        >>> trace.stats.npts
        0
        >>> trace.data = np.array([1, 2, 3, 4])
        >>> trace.stats.npts
        4
    """
    readonly = ['endtime']
    defaults = {
        'sampling_rate': 1.0,
        'delta': 1.0,
        'starttime': UTCDateTime(0),
        'endtime': UTCDateTime(0),
        'npts': 0,
        'calib': 1.0,
        'network': '',
        'station': '',
        'location': '',
        'channel': '',
    }

    def __init__(self, header={}):
        """
        """
        super(Stats, self).__init__(header)

    def __setitem__(self, key, value):
        """
        """
        # keys which need to refresh derived values
        if key in ['delta', 'sampling_rate', 'starttime', 'npts']:
            # ensure correct data type
            if key == 'delta':
                key = 'sampling_rate'
                value = 1.0 / float(value)
            elif key == 'sampling_rate':
                value = float(value)
            elif key == 'starttime':
                value = UTCDateTime(value)
            elif key == 'npts':
                value = int(value)
            # set current key
            super(Stats, self).__setitem__(key, value)
            # set derived value: delta
            try:
                delta = 1.0 / float(self.sampling_rate)
            except ZeroDivisionError:
                delta = 0
            self.__dict__['delta'] = delta
            # set derived value: endtime
            if self.npts == 0:
                timediff = 0
            else:
                timediff = (self.npts - 1) * delta
            self.__dict__['endtime'] = self.starttime + timediff
            return
        # prevent a calibration factor of 0
        if key == 'calib' and value == 0:
            msg = 'Calibration factor set to 0.0!'
            warnings.warn(msg, UserWarning)
        # all other keys
        if isinstance(value, dict):
            super(Stats, self).__setitem__(key, AttribDict(value))
        else:
            super(Stats, self).__setitem__(key, value)

    __setattr__ = __setitem__

    def __str__(self):
        """
        Return better readable string representation of Stats object.
        """
        priorized_keys = ['network', 'station', 'location', 'channel',
                          'starttime', 'endtime', 'sampling_rate', 'delta',
                          'npts', 'calib']
        return self._pretty_str(priorized_keys)

    def _repr_pretty_(self, p, cycle):
        p.text(str(self))


def _add_processing_info(func):
    """
    This is a decorator that attaches information about a processing call as a
    string to the Trace.stats.processing list.
    """
    @functools.wraps(func)
    def new_func(*args, **kwargs):
        callargs = inspect.getcallargs(func, *args, **kwargs)
        callargs.pop("self")
        kwargs_ = callargs.pop("kwargs", {})
        from obspy import __version__
        info = "ObsPy {version}: {function}(%s)".format(
            version=__version__,
            function=func.__name__)
        arguments = []
        arguments += \
            ["%s=%s" % (k, v) if not isinstance(v, native_str) else
             "%s='%s'" % (k, v) for k, v in callargs.items()]
        arguments += \
            ["%s=%s" % (k, v) if not isinstance(v, native_str) else
             "%s='%s'" % (k, v) for k, v in kwargs_.items()]
        arguments.sort()
        info = info % "::".join(arguments)
        self = args[0]
        result = func(*args, **kwargs)
        # Attach after executing the function to avoid having it attached
        # while the operation failed.
        self._addProcessingInfo(info)
        return result

    new_func.__name__ = func.__name__
    new_func.__doc__ = func.__doc__
    new_func.__dict__.update(func.__dict__)
    return new_func


class Trace(object):
    """
    An object containing data of a continuous series, such as a seismic trace.

    :type data: :class:`~numpy.ndarray` or :class:`~numpy.ma.MaskedArray`
    :param data: Array of data samples
    :type header: dict or :class:`~obspy.core.trace.Stats`
    :param header: Dictionary containing header fields

    :var id: A SEED compatible identifier of the trace.
    :var stats: A container :class:`~obspy.core.trace.Stats` for additional
        header information of the trace.
    :var data: Data samples in a :class:`~numpy.ndarray` or
        :class:`~numpy.ma.MaskedArray`

    .. rubric:: Supported Operations

    ``trace = traceA + traceB``
        Merges traceA and traceB into one new trace object.
        See also: :meth:`Trace.__add__`.
    ``len(trace)``
        Returns the number of samples contained in the trace. That is
        it es equal to ``len(trace.data)``.
        See also: :meth:`Trace.__len__`.
    ``str(trace)``
        Returns basic information about the trace object.
        See also: :meth:`Trace.__str__`.
    """

    def __init__(self, data=np.array([]), header=None):
        # make sure Trace gets initialized with suitable ndarray as self.data
        # otherwise we could end up with e.g. a list object in self.data
        _data_sanity_checks(data)
        # set some defaults if not set yet
        if header is None:
            # Default values: For detail see
            # http://www.obspy.org/wiki/\
            # KnownIssues#DefaultParameterValuesinPython
            header = {}
        header.setdefault('npts', len(data))
        self.stats = Stats(header)
        # set data without changing npts in stats object (for headonly option)
        super(Trace, self).__setattr__('data', data)

    @property
    def meta(self):
        return self.stats

    @meta.setter
    def meta(self, value):
        self.stats = value

    def __eq__(self, other):
        """
        Implements rich comparison of Trace objects for "==" operator.

        Traces are the same, if both their data and stats are the same.
        """
        # check if other object is a Trace
        if not isinstance(other, Trace):
            return False
        # comparison of Stats objects is supported by underlying AttribDict
        if not self.stats == other.stats:
            return False
        # comparison of ndarrays is supported by NumPy
        if not np.array_equal(self, other):
            return False

        return True

    def __ne__(self, other):
        """
        Implements rich comparison of Trace objects for "!=" operator.

        Calls __eq__() and returns the opposite.
        """
        return not self.__eq__(other)

    def __lt__(self, other):
        """
        Too ambiguous, throw an Error.
        """
        raise NotImplementedError("Too ambiguous, therefore not implemented.")

    def __le__(self, other):
        """
        Too ambiguous, throw an Error.
        """
        raise NotImplementedError("Too ambiguous, therefore not implemented.")

    def __gt__(self, other):
        """
        Too ambiguous, throw an Error.
        """
        raise NotImplementedError("Too ambiguous, therefore not implemented.")

    def __ge__(self, other):
        """
        Too ambiguous, throw an Error.
        """
        raise NotImplementedError("Too ambiguous, therefore not implemented.")

    def __nonzero__(self):
        """
        No data means no trace.
        """
        return bool(len(self.data))

    def __str__(self, id_length=None):
        """
        Return short summary string of the current trace.

        :rtype: str
        :return: Short summary string of the current trace containing the SEED
            identifier, start time, end time, sampling rate and number of
            points of the current trace.

        .. rubric:: Example

        >>> tr = Trace(header={'station':'FUR', 'network':'GR'})
        >>> str(tr)  # doctest: +ELLIPSIS
        'GR.FUR.. | 1970-01-01T00:00:00.000000Z - ... | 1.0 Hz, 0 samples'
        """
        # set fixed id width
        if id_length:
            out = "%%-%ds" % (id_length)
            trace_id = out % self.id
        else:
            trace_id = "%s" % self.id
        out = ''
        # output depending on delta or sampling rate bigger than one
        if self.stats.sampling_rate < 0.1:
            if hasattr(self.stats, 'preview') and self.stats.preview:
                out = out + ' | '\
                    "%(starttime)s - %(endtime)s | " + \
                    "%(delta).1f s, %(npts)d samples [preview]"
            else:
                out = out + ' | '\
                    "%(starttime)s - %(endtime)s | " + \
                    "%(delta).1f s, %(npts)d samples"
        else:
            if hasattr(self.stats, 'preview') and self.stats.preview:
                out = out + ' | '\
                    "%(starttime)s - %(endtime)s | " + \
                    "%(sampling_rate).1f Hz, %(npts)d samples [preview]"
            else:
                out = out + ' | '\
                    "%(starttime)s - %(endtime)s | " + \
                    "%(sampling_rate).1f Hz, %(npts)d samples"
        # check for masked array
        if np.ma.count_masked(self.data):
            out += ' (masked)'
        return trace_id + out % (self.stats)

    def _repr_pretty_(self, p, cycle):
        p.text(str(self))

    def __len__(self):
        """
        Return number of data samples of the current trace.

        :rtype: int
        :return: Number of data samples.

        .. rubric:: Example

        >>> trace = Trace(data=np.array([1, 2, 3, 4]))
        >>> trace.count()
        4
        >>> len(trace)
        4
        """
        return len(self.data)

    count = __len__

    def __setattr__(self, key, value):
        """
        __setattr__ method of Trace object.
        """
        # any change in Trace.data will dynamically set Trace.stats.npts
        if key == 'data':
            _data_sanity_checks(value)
            self.stats.npts = len(value)
        return super(Trace, self).__setattr__(key, value)

    def __getitem__(self, index):
        """
        __getitem__ method of Trace object.

        :rtype: list
        :return: List of data points
        """
        return self.data[index]

    def __mul__(self, num):
        """
        Create a new Stream containing num copies of this trace.

        :type num: int
        :param num: Number of copies.
        :returns: New ObsPy Stream object.

        .. rubric:: Example

        >>> from obspy import read
        >>> tr = read()[0]
        >>> st = tr * 5
        >>> len(st)
        5
        """
        if not isinstance(num, int):
            raise TypeError("Integer expected")
        from obspy import Stream
        st = Stream()
        for _i in range(num):
            st += self.copy()
        return st

    def __div__(self, num):
        """
        Split Trace into new Stream containing num Traces of the same size.

        :type num: int
        :param num: Number of traces in returned Stream. Last trace may contain
            lesser samples.
        :returns: New ObsPy Stream object.

        .. rubric:: Example

        >>> from obspy import read
        >>> tr = read()[0]
        >>> print(tr)  # doctest: +ELLIPSIS
        BW.RJOB..EHZ | 2009-08-24T00:20:03.000000Z ... | 100.0 Hz, 3000 samples
        >>> st = tr / 7
        >>> print(st)  # doctest: +ELLIPSIS
        7 Trace(s) in Stream:
        BW.RJOB..EHZ | 2009-08-24T00:20:03.000000Z ... | 100.0 Hz, 429 samples
        BW.RJOB..EHZ | 2009-08-24T00:20:07.290000Z ... | 100.0 Hz, 429 samples
        BW.RJOB..EHZ | 2009-08-24T00:20:11.580000Z ... | 100.0 Hz, 429 samples
        BW.RJOB..EHZ | 2009-08-24T00:20:15.870000Z ... | 100.0 Hz, 429 samples
        BW.RJOB..EHZ | 2009-08-24T00:20:20.160000Z ... | 100.0 Hz, 429 samples
        BW.RJOB..EHZ | 2009-08-24T00:20:24.450000Z ... | 100.0 Hz, 429 samples
        BW.RJOB..EHZ | 2009-08-24T00:20:28.740000Z ... | 100.0 Hz, 426 samples
        """
        if not isinstance(num, int):
            raise TypeError("Integer expected")
        from obspy import Stream
        total_length = np.size(self.data)
        rest_length = total_length % num
        if rest_length:
            packet_length = (total_length // num)
        else:
            packet_length = (total_length // num) - 1
        tstart = self.stats.starttime
        tend = tstart + (self.stats.delta * packet_length)
        st = Stream()
        for _i in range(num):
            st.append(self.slice(tstart, tend).copy())
            tstart = tend + self.stats.delta
            tend = tstart + (self.stats.delta * packet_length)
        return st

    # Py3k: '/' does not map to __div__ anymore in Python 3
    __truediv__ = __div__

    def __mod__(self, num):
        """
        Split Trace into new Stream containing Traces with num samples.

        :type num: int
        :param num: Number of samples in each trace in returned Stream. Last
            trace may contain lesser samples.
        :returns: New ObsPy Stream object.

        .. rubric:: Example

        >>> from obspy import read
        >>> tr = read()[0]
        >>> print(tr)  # doctest: +ELLIPSIS
        BW.RJOB..EHZ | 2009-08-24T00:20:03.000000Z ... | 100.0 Hz, 3000 samples
        >>> st = tr % 800
        >>> print(st)  # doctest: +ELLIPSIS
        4 Trace(s) in Stream:
        BW.RJOB..EHZ | 2009-08-24T00:20:03.000000Z ... | 100.0 Hz, 800 samples
        BW.RJOB..EHZ | 2009-08-24T00:20:11.000000Z ... | 100.0 Hz, 800 samples
        BW.RJOB..EHZ | 2009-08-24T00:20:19.000000Z ... | 100.0 Hz, 800 samples
        BW.RJOB..EHZ | 2009-08-24T00:20:27.000000Z ... | 100.0 Hz, 600 samples
        """
        if not isinstance(num, int):
            raise TypeError("Integer expected")
        elif num <= 0:
            raise ValueError("Positive Integer expected")
        from obspy import Stream
        st = Stream()
        total_length = np.size(self.data)
        if num >= total_length:
            st.append(self.copy())
            return st
        tstart = self.stats.starttime
        tend = tstart + (self.stats.delta * (num - 1))
        while True:
            st.append(self.slice(tstart, tend).copy())
            tstart = tend + self.stats.delta
            tend = tstart + (self.stats.delta * (num - 1))
            if tstart > self.stats.endtime:
                break
        return st

    def __add__(self, trace, method=0, interpolation_samples=0,
                fill_value=None, sanity_checks=True):
        """
        Add another Trace object to current trace.

        :type method: int, optional
        :param method: Method to handle overlaps of traces. Defaults to ``0``.
            See the `Handling Overlaps`_ section below for further details.
        :type fill_value: int, float, str or ``None``, optional
        :param fill_value: Fill value for gaps. Defaults to ``None``. Traces
            will be converted to NumPy masked arrays if no value is given and
            gaps are present. If the keyword ``'latest'`` is provided it will
            use the latest value before the gap. If keyword ``'interpolate'``
            is provided, missing values are linearly interpolated (not
            changing the data type e.g. of integer valued traces).
            See the `Handling Gaps`_ section below for further details.
        :type interpolation_samples: int, optional
        :param interpolation_samples: Used only for ``method=1``. It specifies
            the number of samples which are used to interpolate between
            overlapping traces. Defaults to ``0``. If set to ``-1`` all
            overlapping samples are interpolated.
        :type sanity_checks: bool, optional
        :param sanity_checks: Enables some sanity checks before merging traces.
            Defaults to ``True``.

        Trace data will be converted into a NumPy masked array data type if
        any gaps are present. This behavior may be prevented by setting the
        ``fill_value`` parameter. The ``method`` argument controls the
        handling of overlapping data values.

        Sampling rate, data type and trace.id of both traces must match.

        .. rubric:: _`Handling Overlaps`

        ======  ===============================================================
        Method  Description
        ======  ===============================================================
        0       Discard overlapping data. Overlaps are essentially treated the
                same way as gaps::

                    Trace 1: AAAAAAAA
                    Trace 2:     FFFFFFFF
                    1 + 2  : AAAA----FFFF

                Contained traces with differing data will be marked as gap::

                    Trace 1: AAAAAAAAAAAA
                    Trace 2:     FF
                    1 + 2  : AAAA--AAAAAA

                Missing data can be merged in from a different trace::

                    Trace 1: AAAA--AAAAAA (contained trace, missing samples)
                    Trace 2:     FF
                    1 + 2  : AAAAFFAAAAAA
        1       Discard data of the previous trace assuming the following trace
                contains data with a more correct time value. The parameter
                ``interpolation_samples`` specifies the number of samples used
                to linearly interpolate between the two traces in order to
                prevent steps. Note that if there are gaps inside, the
                returned array is still a masked array, only if ``fill_value``
                is set, the returned array is a normal array and gaps are
                filled with fill value.

                No interpolation (``interpolation_samples=0``)::

                    Trace 1: AAAAAAAA
                    Trace 2:     FFFFFFFF
                    1 + 2  : AAAAFFFFFFFF

                Interpolate first two samples (``interpolation_samples=2``)::

                    Trace 1: AAAAAAAA
                    Trace 2:     FFFFFFFF
                    1 + 2  : AAAACDFFFFFF (interpolation_samples=2)

                Interpolate all samples (``interpolation_samples=-1``)::

                    Trace 1: AAAAAAAA
                    Trace 2:     FFFFFFFF
                    1 + 2  : AAAABCDEFFFF

                Any contained traces with different data will be discarded::

                    Trace 1: AAAAAAAAAAAA (contained trace)
                    Trace 2:     FF
                    1 + 2  : AAAAAAAAAAAA

                Missing data can be merged in from a different trace::

                    Trace 1: AAAA--AAAAAA (contained trace, missing samples)
                    Trace 2:     FF
                    1 + 2  : AAAAFFAAAAAA
        ======  ===============================================================

        .. rubric:: _`Handling gaps`

        1. Traces with gaps and ``fill_value=None`` (default)::

            Trace 1: AAAA
            Trace 2:         FFFF
            1 + 2  : AAAA----FFFF

        2. Traces with gaps and given ``fill_value=0``::

            Trace 1: AAAA
            Trace 2:         FFFF
            1 + 2  : AAAA0000FFFF

        3. Traces with gaps and given ``fill_value='latest'``::

            Trace 1: ABCD
            Trace 2:         FFFF
            1 + 2  : ABCDDDDDFFFF

        4. Traces with gaps and given ``fill_value='interpolate'``::

            Trace 1: AAAA
            Trace 2:         FFFF
            1 + 2  : AAAABCDEFFFF
        """
        if sanity_checks:
            if not isinstance(trace, Trace):
                raise TypeError
            #  check id
            if self.getId() != trace.getId():
                raise TypeError("Trace ID differs")
            #  check sample rate
            if self.stats.sampling_rate != trace.stats.sampling_rate:
                raise TypeError("Sampling rate differs")
            #  check calibration factor
            if self.stats.calib != trace.stats.calib:
                raise TypeError("Calibration factor differs")
            # check data type
            if self.data.dtype != trace.data.dtype:
                raise TypeError("Data type differs")
        # check times
        if self.stats.starttime <= trace.stats.starttime:
            lt = self
            rt = trace
        else:
            rt = self
            lt = trace
        # check whether to use the latest value to fill a gap
        if fill_value == "latest":
            fill_value = lt.data[-1]
        elif fill_value == "interpolate":
            fill_value = (lt.data[-1], rt.data[0])
        sr = self.stats.sampling_rate
        delta = (rt.stats.starttime - lt.stats.endtime) * sr
        delta = int(compatibility.round_away(delta)) - 1
        delta_endtime = lt.stats.endtime - rt.stats.endtime
        # create the returned trace
        out = self.__class__(header=deepcopy(lt.stats))
        # check if overlap or gap
        if delta < 0 and delta_endtime < 0:
            # overlap
            delta = abs(delta)
            if np.all(np.equal(lt.data[-delta:], rt.data[:delta])):
                # check if data are the same
                data = [lt.data[:-delta], rt.data]
            elif method == 0:
                overlap = create_empty_data_chunk(delta, lt.data.dtype,
                                                  fill_value)
                data = [lt.data[:-delta], overlap, rt.data[delta:]]
            elif method == 1 and interpolation_samples >= -1:
                try:
                    ls = lt.data[-delta - 1]
                except:
                    ls = lt.data[0]
                if interpolation_samples == -1:
                    interpolation_samples = delta
                elif interpolation_samples > delta:
                    interpolation_samples = delta
                try:
                    rs = rt.data[interpolation_samples]
                except IndexError:
                    # contained trace
                    data = [lt.data]
                else:
                    # include left and right sample (delta + 2)
                    interpolation = np.linspace(ls, rs,
                                                interpolation_samples + 2)
                    # cut ls and rs and ensure correct data type
                    interpolation = np.require(interpolation[1:-1],
                                               lt.data.dtype)
                    data = [lt.data[:-delta], interpolation,
                            rt.data[interpolation_samples:]]
            else:
                raise NotImplementedError
        elif delta < 0 and delta_endtime >= 0:
            # contained trace
            delta = abs(delta)
            lenrt = len(rt)
            t1 = len(lt) - delta
            t2 = t1 + lenrt
            # check if data are the same
            data_equal = (lt.data[t1:t2] == rt.data)
            # force a masked array and fill it for check of equality of valid
            # data points
            if np.all(np.ma.masked_array(data_equal).filled()):
                # if all (unmasked) data are equal,
                if isinstance(data_equal, np.ma.masked_array):
                    x = np.ma.masked_array(lt.data[t1:t2])
                    y = np.ma.masked_array(rt.data)
                    data_same = np.choose(x.mask, [x, y])
                    data = np.choose(x.mask & y.mask, [data_same, np.nan])
                    if np.any(np.isnan(data)):
                        data = np.ma.masked_invalid(data)
                    # convert back to maximum dtype of original data
                    dtype = np.max((x.dtype, y.dtype))
                    data = data.astype(dtype)
                    data = [lt.data[:t1], data, lt.data[t2:]]
                else:
                    data = [lt.data]
            elif method == 0:
                gap = create_empty_data_chunk(lenrt, lt.data.dtype, fill_value)
                data = [lt.data[:t1], gap, lt.data[t2:]]
            elif method == 1:
                data = [lt.data]
            else:
                raise NotImplementedError
        elif delta == 0:
            # exact fit - merge both traces
            data = [lt.data, rt.data]
        else:
            # gap
            # use fixed value or interpolate in between
            gap = create_empty_data_chunk(delta, lt.data.dtype, fill_value)
            data = [lt.data, gap, rt.data]
        # merge traces depending on NumPy array type
        if True in [isinstance(_i, np.ma.masked_array) for _i in data]:
            data = np.ma.concatenate(data)
        else:
            data = np.concatenate(data)
            data = np.require(data, dtype=lt.data.dtype)
        # Check if we can downgrade to normal ndarray
        if isinstance(data, np.ma.masked_array) and \
           np.ma.count_masked(data) == 0:
            data = data.compressed()
        out.data = data
        return out

    def getId(self):
        """
        Return a SEED compatible identifier of the trace.

        :rtype: str
        :return: SEED identifier

        The SEED identifier contains the network, station, location and channel
        code for the current Trace object.

        .. rubric:: Example

        >>> meta = {'station': 'MANZ', 'network': 'BW', 'channel': 'EHZ'}
        >>> tr = Trace(header=meta)
        >>> print(tr.getId())
        BW.MANZ..EHZ
        >>> print(tr.id)
        BW.MANZ..EHZ
        """
        out = "%(network)s.%(station)s.%(location)s.%(channel)s"
        return out % (self.stats)

    id = property(getId)

    def plot(self, **kwargs):
        """
        Create a simple graph of the current trace.

        Various options are available to change the appearance of the waveform
        plot. Please see :meth:`~obspy.core.stream.Stream.plot` method for all
        possible options.

        .. rubric:: Example

        >>> from obspy import read
        >>> st = read()
        >>> tr = st[0]
        >>> tr.plot()  # doctest: +SKIP

        .. plot::

            from obspy import read
            st = read()
            tr = st[0]
            tr.plot()
        """
        from obspy.imaging.waveform import WaveformPlotting
        waveform = WaveformPlotting(stream=self, **kwargs)
        return waveform.plot_waveform()

    def spectrogram(self, **kwargs):
        """
        Create a spectrogram plot of the trace.

        For details on kwargs that can be used to customize the spectrogram
        plot see :func:`~obspy.imaging.spectrogram.spectrogram`.

        .. rubric:: Example

        >>> from obspy import read
        >>> st = read()
        >>> tr = st[0]
        >>> tr.spectrogram()  # doctest: +SKIP

        .. plot::

            from obspy import read
            st = read()
            tr = st[0]
            tr.spectrogram(sphinx=True)
        """
        # set some default values
        if 'samp_rate' not in kwargs:
            kwargs['samp_rate'] = self.stats.sampling_rate
        if 'title' not in kwargs:
            kwargs['title'] = str(self)
        from obspy.imaging.spectrogram import spectrogram
        return spectrogram(data=self.data, **kwargs)

    def write(self, filename, format, **kwargs):
        """
        Save current trace into a file.

        :type filename: str
        :param filename: The name of the file to write.
        :type format: str
        :param format: The format to write must be specified. See
            :meth:`obspy.core.stream.Stream.write` method for possible
            formats.
        :param kwargs: Additional keyword arguments passed to the underlying
            waveform writer method.

        .. rubric:: Example

        >>> tr = Trace()
        >>> tr.write("out.mseed", format="MSEED")  # doctest: +SKIP
        """
        # we need to import here in order to prevent a circular import of
        # Stream and Trace classes
        from obspy import Stream
        Stream([self]).write(filename, format, **kwargs)

    def _ltrim(self, starttime, pad=False, nearest_sample=True,
               fill_value=None):
        """
        Cut current trace to given start time. For more info see
        :meth:`~obspy.core.trace.Trace.trim`.

        .. rubric:: Example

        >>> tr = Trace(data=np.arange(0, 10))
        >>> tr.stats.delta = 1.0
        >>> tr._ltrim(tr.stats.starttime + 8)  # doctest: +ELLIPSIS
        <...Trace object at 0x...>
        >>> tr.data
        array([8, 9])
        >>> tr.stats.starttime
        UTCDateTime(1970, 1, 1, 0, 0, 8)
        """
        org_dtype = self.data.dtype
        if isinstance(starttime, float) or isinstance(starttime, int):
            starttime = UTCDateTime(self.stats.starttime) + starttime
        elif not isinstance(starttime, UTCDateTime):
            raise TypeError
        # check if in boundary
        if nearest_sample:
            delta = compatibility.round_away(
                (starttime - self.stats.starttime) * self.stats.sampling_rate)
            # due to rounding and npts starttime must always be right of
            # self.stats.starttime, rtrim relies on it
            if delta < 0 and pad:
                npts = abs(delta) + 10  # use this as a start
                newstarttime = self.stats.starttime - npts / \
                    float(self.stats.sampling_rate)
                newdelta = compatibility.round_away(
                    (starttime - newstarttime) * self.stats.sampling_rate)
                delta = newdelta - npts
            delta = int(delta)
        else:
            delta = int(math.floor(round((self.stats.starttime - starttime) *
                                   self.stats.sampling_rate, 7))) * -1
        # Adjust starttime only if delta is greater than zero or if the values
        # are padded with masked arrays.
        if delta > 0 or pad:
            self.stats.starttime += delta * self.stats.delta
        if delta == 0 or (delta < 0 and not pad):
            return self
        elif delta < 0 and pad:
            try:
                gap = create_empty_data_chunk(abs(delta), self.data.dtype,
                                              fill_value)
            except ValueError:
                # create_empty_data_chunk returns negative ValueError ?? for
                # too large number of points, e.g. 189336539799
                raise Exception("Time offset between starttime and "
                                "trace.starttime too large")
            self.data = np.ma.concatenate((gap, self.data))
            return self
        elif starttime > self.stats.endtime:
            self.data = np.empty(0, dtype=org_dtype)
            return self
        elif delta > 0:
            try:
                self.data = self.data[delta:]
            except IndexError:
                # a huge numbers for delta raises an IndexError
                # here we just create empty array with same dtype
                self.data = np.empty(0, dtype=org_dtype)
        return self

    def _rtrim(self, endtime, pad=False, nearest_sample=True, fill_value=None):
        """
        Cut current trace to given end time. For more info see
        :meth:`~obspy.core.trace.Trace.trim`.

        .. rubric:: Example

        >>> tr = Trace(data=np.arange(0, 10))
        >>> tr.stats.delta = 1.0
        >>> tr._rtrim(tr.stats.starttime + 2)  # doctest: +ELLIPSIS
        <...Trace object at 0x...>
        >>> tr.data
        array([0, 1, 2])
        >>> tr.stats.endtime
        UTCDateTime(1970, 1, 1, 0, 0, 2)
        """
        org_dtype = self.data.dtype
        if isinstance(endtime, float) or isinstance(endtime, int):
            endtime = UTCDateTime(self.stats.endtime) - endtime
        elif not isinstance(endtime, UTCDateTime):
            raise TypeError
        # check if in boundary
        if nearest_sample:
            delta = compatibility.round_away(
                (endtime - self.stats.starttime) *
                self.stats.sampling_rate) - self.stats.npts + 1
            delta = int(delta)
        else:
            # solution for #127, however some tests need to be changed
            # delta = -1*int(math.floor(compatibility.round_away(
            #     (self.stats.endtime - endtime) * \
            #     self.stats.sampling_rate, 7)))
            delta = int(math.floor(round((endtime - self.stats.endtime) *
                                   self.stats.sampling_rate, 7)))
        if delta == 0 or (delta > 0 and not pad):
            return self
        if delta > 0 and pad:
            try:
                gap = create_empty_data_chunk(delta, self.data.dtype,
                                              fill_value)
            except ValueError:
                # create_empty_data_chunk returns negative ValueError ?? for
                # too large number of points, e.g. 189336539799
                raise Exception("Time offset between starttime and " +
                                "trace.starttime too large")
            self.data = np.ma.concatenate((self.data, gap))
            return self
        elif endtime < self.stats.starttime:
            self.stats.starttime = self.stats.endtime + \
                delta * self.stats.delta
            self.data = np.empty(0, dtype=org_dtype)
            return self
        # cut from right
        delta = abs(delta)
        total = len(self.data) - delta
        if endtime == self.stats.starttime:
            total = 1
        self.data = self.data[:total]
        return self

    @_add_processing_info
    def trim(self, starttime=None, endtime=None, pad=False,
             nearest_sample=True, fill_value=None):
        """
        Cut current trace to given start and end time.

        :type starttime: :class:`~obspy.core.utcdatetime.UTCDateTime`, optional
        :param starttime: Specify the start time.
        :type endtime: :class:`~obspy.core.utcdatetime.UTCDateTime`, optional
        :param endtime: Specify the end time.
        :type pad: bool, optional
        :param pad: Gives the possibility to trim at time points outside the
            time frame of the original trace, filling the trace with the
            given ``fill_value``. Defaults to ``False``.
        :type nearest_sample: bool, optional
        :param nearest_sample: If set to ``True``, the closest sample is
            selected, if set to ``False``, the outer (previous sample for a
            start time border, next sample for an end time border) sample
            containing the time is selected. Defaults to ``True``.

            Given the following trace containing 4 samples, "|" are the
            sample points, "A" is the requested starttime::

                |        A|         |         |

            ``nearest_sample=True`` will select the second sample point,
            ``nearest_sample=False`` will select the first sample point.

        :type fill_value: int, float or ``None``, optional
        :param fill_value: Fill value for gaps. Defaults to ``None``. Traces
            will be converted to NumPy masked arrays if no value is given and
            gaps are present.

        .. note::

            This operation is performed in place on the actual data arrays. The
            raw data is not accessible anymore afterwards. To keep your
            original data, use :meth:`~obspy.core.trace.Trace.copy` to create
            a copy of your trace object.

        .. rubric:: Example

        >>> tr = Trace(data=np.arange(0, 10))
        >>> tr.stats.delta = 1.0
        >>> t = tr.stats.starttime
        >>> tr.trim(t + 2.000001, t + 7.999999)  # doctest: +ELLIPSIS
        <...Trace object at 0x...>
        >>> tr.data
        array([2, 3, 4, 5, 6, 7, 8])
        """
        # check time order and swap eventually
        if starttime and endtime and starttime > endtime:
            raise ValueError("startime is larger than endtime")
        # cut it
        if starttime:
            self._ltrim(starttime, pad, nearest_sample=nearest_sample,
                        fill_value=fill_value)
        if endtime:
            self._rtrim(endtime, pad, nearest_sample=nearest_sample,
                        fill_value=fill_value)
        # if pad=True and fill_value is given convert to NumPy ndarray
        if pad is True and fill_value is not None:
            try:
                self.data = self.data.filled()
            except AttributeError:
                # numpy.ndarray object has no attribute 'filled' - ignoring
                pass
        return self

    def slice(self, starttime=None, endtime=None, nearest_sample=True):
        """
        Return a new Trace object with data going from start to end time.

        :type starttime: :class:`~obspy.core.utcdatetime.UTCDateTime`
        :param starttime: Specify the start time of slice.
        :type endtime: :class:`~obspy.core.utcdatetime.UTCDateTime`
        :param endtime: Specify the end time of slice.
        :type nearest_sample: bool, optional
        :param nearest_sample: If set to ``True``, the closest sample is
            selected, if set to ``False``, the outer (previous sample for a
            start time border, next sample for an end time border) sample
            containing the time is selected. Defaults to ``True``.

            Given the following trace containing 4 samples, "|" are the
            sample points, "A" is the requested starttime::

                |        A|         |         |

            ``nearest_sample=True`` will select the second sample point,
            ``nearest_sample=False`` will select the first sample point.

        :return: New :class:`~obspy.core.trace.Trace` object. Does not copy
            data but just passes a reference to it.

        .. rubric:: Example

        >>> tr = Trace(data=np.arange(0, 10))
        >>> tr.stats.delta = 1.0
        >>> t = tr.stats.starttime
        >>> tr2 = tr.slice(t + 2, t + 8)
        >>> tr2.data
        array([2, 3, 4, 5, 6, 7, 8])
        """
        tr = copy(self)
        tr.stats = deepcopy(self.stats)
        tr.trim(starttime=starttime, endtime=endtime,
                nearest_sample=nearest_sample)
        return tr

    def slide(self, window_length, step, offset=0,
              include_partial_windows=False, nearest_sample=True):
        """
        Generator yielding equal length sliding windows of the Trace.

        Please keep in mind that it only returns a new view of the original
        data. Any modifications are applied to the original data as well. If
        you don't want this you have to create a copy of the yielded
        windows. Also be aware that if you modify the original data and you
        have overlapping windows, all following windows are affected as well.

        .. rubric:: Example

        >>> import obspy
        >>> tr = obspy.read()[0]
        >>> for windowed_tr in tr.slide(window_length=10.0, step=10.0):
        ...     print("---")  # doctest: +NORMALIZE_WHITESPACE +ELLIPSIS
        ...     print(windowed_tr)
        ---
        ... | 2009-08-24T00:20:03.000000Z - 2009-08-24T00:20:13.000000Z | ...
        ---
        ... | 2009-08-24T00:20:13.000000Z - 2009-08-24T00:20:23.000000Z | ...


        :param window_length: The length of each window in seconds.
        :type window_length: float
        :param step: The step between the start times of two successive
            windows in seconds. Can be negative if an offset is given.
        :type step: float
        :param offset: The offset of the first window in seconds relative to
            the start time of the whole interval.
        :type offset: float
        :param include_partial_windows: Determines if windows that are
            shorter then 99.9 % of the desired length are returned.
        :type include_partial_windows: bool
        :param nearest_sample: If set to ``True``, the closest sample is
            selected, if set to ``False``, the outer (previous sample for a
            start time border, next sample for an end time border) sample
            containing the time is selected. Defaults to ``True``.

            Given the following trace containing 4 samples, "|" are the
            sample points, "A" is the requested starttime::

                |        A|         |         |

            ``nearest_sample=True`` will select the second sample point,
            ``nearest_sample=False`` will select the first sample point.
        :type nearest_sample: bool, optional
        """
        windows = get_window_times(
            starttime=self.stats.starttime,
            endtime=self.stats.endtime,
            window_length=window_length,
            step=step,
            offset=offset,
            include_partial_windows=include_partial_windows)

        if len(windows) < 1:
            raise StopIteration

        for start, stop in windows:
            yield self.slice(start, stop,
                             nearest_sample=nearest_sample)

        raise StopIteration

    def verify(self):
        """
        Verify current trace object against available meta data.

        .. rubric:: Example

        >>> tr = Trace(data=np.array([1,2,3,4]))
        >>> tr.stats.npts = 100
        >>> tr.verify()  #doctest: +ELLIPSIS
        Traceback (most recent call last):
        ...
        Exception: ntps(100) differs from data size(4)
        """
        if len(self) != self.stats.npts:
            msg = "ntps(%d) differs from data size(%d)"
            raise Exception(msg % (self.stats.npts, len(self.data)))
        delta = self.stats.endtime - self.stats.starttime
        if delta < 0:
            msg = "End time(%s) before start time(%s)"
            raise Exception(msg % (self.stats.endtime, self.stats.starttime))
        sr = self.stats.sampling_rate
        if self.stats.starttime != self.stats.endtime:
            if int(compatibility.round_away(delta * sr)) + 1 != len(self.data):
                msg = "Sample rate(%f) * time delta(%.4lf) + 1 != data len(%d)"
                raise Exception(msg % (sr, delta, len(self.data)))
            # Check if the endtime fits the starttime, npts and sampling_rate.
            if self.stats.endtime != self.stats.starttime + \
                    (self.stats.npts - 1) / float(self.stats.sampling_rate):
                msg = "End time is not the time of the last sample."
                raise Exception(msg)
        elif self.stats.npts not in [0, 1]:
            msg = "Data size should be 0, but is %d"
            raise Exception(msg % self.stats.npts)
        if not isinstance(self.stats, Stats):
            msg = "Attribute stats must be an instance of obspy.core.Stats"
            raise Exception(msg)
        if isinstance(self.data, np.ndarray) and \
           self.data.dtype.byteorder not in ["=", "|"]:
            msg = "Trace data should be stored as numpy.ndarray in the " + \
                  "system specific byte order."
            raise Exception(msg)
        return self

    @_add_processing_info
    def simulate(self, paz_remove=None, paz_simulate=None,
                 remove_sensitivity=True, simulate_sensitivity=True, **kwargs):
        """
        Correct for instrument response / Simulate new instrument response.

        :type paz_remove: dict, None
        :param paz_remove: Dictionary containing keys ``'poles'``, ``'zeros'``,
            ``'gain'`` (A0 normalization factor). Poles and zeros must be a
            list of complex floating point numbers, gain must be of type float.
            Poles and Zeros are assumed to correct to m/s, SEED convention.
            Use ``None`` for no inverse filtering.
        :type paz_simulate: dict, None
        :param paz_simulate: Dictionary containing keys ``'poles'``,
            ``'zeros'``, ``'gain'``. Poles and zeros must be a list of complex
            floating point numbers, gain must be of type float. Or ``None`` for
            no simulation.
        :type remove_sensitivity: bool
        :param remove_sensitivity: Determines if data is divided by
            ``paz_remove['sensitivity']`` to correct for overall sensitivity of
            recording instrument (seismometer/digitizer) during instrument
            correction.
        :type simulate_sensitivity: bool
        :param simulate_sensitivity: Determines if data is multiplied with
            ``paz_simulate['sensitivity']`` to simulate overall sensitivity of
            new instrument (seismometer/digitizer) during instrument
            simulation.

        This function corrects for the original instrument response given by
        `paz_remove` and/or simulates a new instrument response given by
        `paz_simulate`.
        For additional information and more options to control the instrument
        correction/simulation (e.g. water level, demeaning, tapering, ...) see
        :func:`~obspy.signal.invsim.simulate_seismometer`.

        `paz_remove` and `paz_simulate` are expected to be dictionaries
        containing information on poles, zeros and gain (and usually also
        sensitivity).

        If both `paz_remove` and `paz_simulate` are specified, both steps are
        performed in one go in the frequency domain, otherwise only the
        specified step is performed.

        .. note::

            Instead of the builtin deconvolution based on Poles and Zeros
            information, the deconvolution can be performed using evalresp
            instead by using the option `seedresp` (see documentation of
            :func:`~obspy.signal.invsim.simulate_seismometer` and the `ObsPy
            Tutorial <http://docs.obspy.org/master/tutorial/code_snippets/\
seismometer_correction_simulation.html#using-a-resp-file>`_.

        .. note::

            This operation is performed in place on the actual data arrays. The
            raw data is not accessible anymore afterwards. To keep your
            original data, use :meth:`~obspy.core.trace.Trace.copy` to create
            a copy of your trace object.
            This also makes an entry with information on the applied processing
            in ``stats.processing`` of this trace.

        .. rubric:: Example

        >>> from obspy import read
        >>> from obspy.signal.invsim import corn_freq_2_paz
        >>> st = read()
        >>> tr = st[0]
        >>> paz_sts2 = {'poles': [-0.037004+0.037016j, -0.037004-0.037016j,
        ...                       -251.33+0j,
        ...                       -131.04-467.29j, -131.04+467.29j],
        ...             'zeros': [0j, 0j],
        ...             'gain': 60077000.0,
        ...             'sensitivity': 2516778400.0}
        >>> paz_1hz = corn_freq_2_paz(1.0, damp=0.707)
        >>> paz_1hz['sensitivity'] = 1.0
        >>> tr.simulate(paz_remove=paz_sts2, paz_simulate=paz_1hz)
        ... # doctest: +ELLIPSIS
        <...Trace object at 0x...>
        >>> tr.plot()  # doctest: +SKIP

        .. plot::

            from obspy import read
            from obspy.signal.invsim import corn_freq_2_paz
            st = read()
            tr = st[0]
            paz_sts2 = {'poles': [-0.037004+0.037016j, -0.037004-0.037016j,
                                  -251.33+0j,
                                  -131.04-467.29j, -131.04+467.29j],
                        'zeros': [0j, 0j],
                        'gain': 60077000.0,
                        'sensitivity': 2516778400.0}
            paz_1hz = corn_freq_2_paz(1.0, damp=0.707)
            paz_1hz['sensitivity'] = 1.0
            tr.simulate(paz_remove=paz_sts2, paz_simulate=paz_1hz)
            tr.plot()
        """
        # XXX accepting string "self" and using attached PAZ then
        if paz_remove == 'self':
            paz_remove = self.stats.paz

        # some convenience handling for evalresp type instrument correction
        if "seedresp" in kwargs:
            seedresp = kwargs["seedresp"]
            # if date is missing use trace's starttime
            seedresp.setdefault("date", self.stats.starttime)
            # if a Parser object is provided, get corresponding RESP
            # information
            from obspy.io.xseed import Parser
            if isinstance(seedresp['filename'], Parser):
                seedresp = deepcopy(seedresp)
                kwargs['seedresp'] = seedresp
                resp_key = ".".join(("RESP", self.stats.network,
                                     self.stats.station, self.stats.location,
                                     self.stats.channel))
                for key, stringio in seedresp['filename'].get_RESP():
                    if key == resp_key:
                        stringio.seek(0, 0)
                        seedresp['filename'] = stringio
                        break
                else:
                    msg = "Response for %s not found in Parser" % self.id
                    raise ValueError(msg)
            # Set the SEED identifiers!
            for item in ["network", "station", "location", "channel"]:
                seedresp[item] = self.stats[item]

        from obspy.signal.invsim import simulate_seismometer
        self.data = simulate_seismometer(
            self.data, self.stats.sampling_rate, paz_remove=paz_remove,
            paz_simulate=paz_simulate, remove_sensitivity=remove_sensitivity,
            simulate_sensitivity=simulate_sensitivity, **kwargs)

        return self

    @_add_processing_info
    def filter(self, type, **options):
        """
        Filter the data of the current trace.

        :type type: str
        :param type: String that specifies which filter is applied (e.g.
            ``"bandpass"``). See the `Supported Filter`_ section below for
            further details.
        :param options: Necessary keyword arguments for the respective filter
            that will be passed on. (e.g. ``freqmin=1.0``, ``freqmax=20.0`` for
            ``"bandpass"``)

        .. note::

            This operation is performed in place on the actual data arrays. The
            raw data is not accessible anymore afterwards. To keep your
            original data, use :meth:`~obspy.core.trace.Trace.copy` to create
            a copy of your trace object.
            This also makes an entry with information on the applied processing
            in ``stats.processing`` of this trace.

        .. rubric:: _`Supported Filter`

        ``'bandpass'``
            Butterworth-Bandpass (uses :func:`obspy.signal.filter.bandpass`).

        ``'bandstop'``
            Butterworth-Bandstop (uses :func:`obspy.signal.filter.bandstop`).

        ``'lowpass'``
            Butterworth-Lowpass (uses :func:`obspy.signal.filter.lowpass`).

        ``'highpass'``
            Butterworth-Highpass (uses :func:`obspy.signal.filter.highpass`).

        ``'lowpass_cheby_2'``
            Cheby2-Lowpass (uses :func:`obspy.signal.filter.lowpass_cheby_2`).

        ``'lowpassFIR'`` (experimental)
            FIR-Lowpass (uses :func:`obspy.signal.filter.lowpassFIR`).

        ``'remezFIR'`` (experimental)
            Minimax optimal bandpass using Remez algorithm (uses
            :func:`obspy.signal.filter.remezFIR`).

        .. rubric:: Example

        >>> from obspy import read
        >>> st = read()
        >>> tr = st[0]
        >>> tr.filter("highpass", freq=1.0)  # doctest: +ELLIPSIS
        <...Trace object at 0x...>
        >>> tr.plot()  # doctest: +SKIP

        .. plot::

            from obspy import read
            st = read()
            tr = st[0]
            tr.filter("highpass", freq=1.0)
            tr.plot()
        """
        type = type.lower()
        # retrieve function call from entry points
        func = _get_function_from_entry_point('filter', type)
        # filtering
        # the options dictionary is passed as kwargs to the function that is
        # mapped according to the filter_functions dictionary
        self.data = func(self.data, df=self.stats.sampling_rate, **options)
        return self

    @_add_processing_info
    def trigger(self, type, **options):
        """
        Run a triggering algorithm on the data of the current trace.

        :param type: String that specifies which trigger is applied (e.g.
            ``'recstalta'``). See the `Supported Trigger`_ section below for
            further details.
        :param options: Necessary keyword arguments for the respective trigger
            that will be passed on.
            (e.g. ``sta=3``, ``lta=10``)
            Arguments ``sta`` and ``lta`` (seconds) will be mapped to ``nsta``
            and ``nlta`` (samples) by multiplying with sampling rate of trace.
            (e.g. ``sta=3``, ``lta=10`` would call the trigger with 3 and 10
            seconds average, respectively)

        .. note::

            This operation is performed in place on the actual data arrays. The
            raw data is not accessible anymore afterwards. To keep your
            original data, use :meth:`~obspy.core.trace.Trace.copy` to create
            a copy of your trace object.
            This also makes an entry with information on the applied processing
            in ``stats.processing`` of this trace.

        .. rubric:: _`Supported Trigger`

        ``'classicstalta'``
            Computes the classic STA/LTA characteristic function (uses
            :func:`obspy.signal.trigger.classic_STALTA`).

        ``'recstalta'``
            Recursive STA/LTA
            (uses :func:`obspy.signal.trigger.recursive_STALTA`).

        ``'recstaltapy'``
            Recursive STA/LTA written in Python (uses
            :func:`obspy.signal.trigger.recursive_STALTA_py`).

        ``'delayedstalta'``
            Delayed STA/LTA.
            (uses :func:`obspy.signal.trigger.delayed_STALTA`).

        ``'carlstatrig'``
            Computes the carl_STA_trig characteristic function (uses
            :func:`obspy.signal.trigger.carl_STA_trig`).

        ``'zdetect'``
            Z-detector (uses :func:`obspy.signal.trigger.z_detect`).

        .. rubric:: Example

        >>> from obspy import read
        >>> st = read()
        >>> tr = st[0]
        >>> tr.filter("highpass", freq=1.0)  # doctest: +ELLIPSIS
        <...Trace object at 0x...>
        >>> tr.plot()  # doctest: +SKIP
        >>> tr.trigger("recstalta", sta=1, lta=4)  # doctest: +ELLIPSIS
        <...Trace object at 0x...>
        >>> tr.plot()  # doctest: +SKIP

        .. plot::

            from obspy import read
            st = read()
            tr = st[0]
            tr.filter("highpass", freq=1.0)
            tr.plot()
            tr.trigger('recstalta', sta=1, lta=4)
            tr.plot()
        """
        type = type.lower()
        # retrieve function call from entry points
        func = _get_function_from_entry_point('trigger', type)
        # convert the two arguments sta and lta to nsta and nlta as used by
        # actual triggering routines (needs conversion to int, as samples are
        # used in length of trigger averages)...
        spr = self.stats.sampling_rate
        for key in ['sta', 'lta']:
            if key in options:
                options['n%s' % (key)] = int(options.pop(key) * spr)
        # triggering
        # the options dictionary is passed as kwargs to the function that is
        # mapped according to the trigger_functions dictionary
        self.data = func(self.data, **options)
        return self

    @skip_if_no_data
    @_add_processing_info
    def resample(self, sampling_rate, window='hanning', no_filter=True,
                 strict_length=False):
        """
        Resample trace data using Fourier method. Spectra are linearly
        interpolated if required.

        :type sampling_rate: float
        :param sampling_rate: The sampling rate of the resampled signal.
        :type window: array_like, callable, str, float, or tuple, optional
        :param window: Specifies the window applied to the signal in the
            Fourier domain. Defaults to ``'hanning'`` window. See
            :func:`scipy.signal.resample` for details.
        :type no_filter: bool, optional
        :param no_filter: Deactivates automatic filtering if set to ``True``.
            Defaults to ``True``.
        :type strict_length: bool, optional
        :param strict_length: Leave traces unchanged for which end time of
            trace would change. Defaults to ``False``.

        .. note::

            The :class:`~Trace` object has three different methods to change
            the sampling rate of its data: :meth:`~.resample`,
            :meth:`~.decimate`, and :meth:`~.interpolate`

            Make sure to choose the most appropriate one for the problem at
            hand.

        .. note::

            This operation is performed in place on the actual data arrays. The
            raw data is not accessible anymore afterwards. To keep your
            original data, use :meth:`~obspy.core.trace.Trace.copy` to create
            a copy of your trace object.
            This also makes an entry with information on the applied processing
            in ``stats.processing`` of this trace.

        Uses :func:`scipy.signal.resample`. Because a Fourier method is used,
        the signal is assumed to be periodic.

        .. rubric:: Example

        >>> tr = Trace(data=np.array([0.5, 0, 0.5, 1, 0.5, 0, 0.5, 1]))
        >>> len(tr)
        8
        >>> tr.stats.sampling_rate
        1.0
        >>> tr.resample(4.0)  # doctest: +ELLIPSIS
        <...Trace object at 0x...>
        >>> len(tr)
        32
        >>> tr.stats.sampling_rate
        4.0
        >>> tr.data  # doctest: +NORMALIZE_WHITESPACE +ELLIPSIS
        array([ 0.5       ,  0.40432914,  0.3232233 ,  0.26903012,  0.25 ...
        """
        from scipy.signal import get_window
        from scipy.fftpack import rfft, irfft
        factor = self.stats.sampling_rate / float(sampling_rate)
        # check if end time changes and this is not explicitly allowed
        if strict_length:
            if len(self.data) % factor != 0.0:
                msg = "End time of trace would change and strict_length=True."
                raise ValueError(msg)
        # do automatic lowpass filtering
        if not no_filter:
            # be sure filter still behaves good
            if factor > 16:
                msg = "Automatic filter design is unstable for resampling " + \
                      "factors (current sampling rate/new sampling rate) " + \
                      "above 16. Manual resampling is necessary."
                raise ArithmeticError(msg)
            freq = self.stats.sampling_rate * 0.5 / float(factor)
            self.filter('lowpass_cheby_2', freq=freq, maxorder=12)

        orig_dtype = self.data.dtype
        new_dtype = np.float32 if orig_dtype.itemsize == 4 else np.float64

        # resample in the frequency domain
        X = rfft(np.require(self.data, dtype=new_dtype))
        X = np.insert(X, 1, 0)
        if self.stats.npts % 2 == 0:
            X = np.append(X, [0])
        Xr = X[::2]
        Xi = X[1::2]

        if window is not None:
            if callable(window):
                W = window(np.fft.fftfreq(self.stats.npts))
            elif isinstance(window, np.ndarray):
                if window.shape != (self.stats.npts,):
                    msg = "Window has the wrong shape. Window length must " + \
                          "equal the number of points."
                    raise ValueError(msg)
                W = window
            else:
                W = np.fft.ifftshift(get_window(native_str(window),
                                                self.stats.npts))
            Xr *= W[:self.stats.npts//2+1]
            Xi *= W[:self.stats.npts//2+1]

        # interpolate
        num = int(self.stats.npts / factor)
        df = 1.0 / (self.stats.npts * self.stats.delta)
        dF = 1.0 / num * sampling_rate
        f = df * np.arange(0, self.stats.npts // 2 + 1, dtype=np.int32)
        nF = num // 2 + 1
        F = dF * np.arange(0, nF, dtype=np.int32)
        Y = np.zeros((2*nF))
        Y[::2] = np.interp(F, f, Xr)
        Y[1::2] = np.interp(F, f, Xi)

        Y = np.delete(Y, 1)
        if num % 2 == 0:
            Y = np.delete(Y, -1)
        self.data = irfft(Y) * (float(num) / float(self.stats.npts))
        self.data = np.require(self.data, dtype=orig_dtype)
        self.stats.sampling_rate = sampling_rate

        return self

    @_add_processing_info
    def decimate(self, factor, no_filter=False, strict_length=False):
        """
        Downsample trace data by an integer factor.

        :type factor: int
        :param factor: Factor by which the sampling rate is lowered by
            decimation.
        :type no_filter: bool, optional
        :param no_filter: Deactivates automatic filtering if set to ``True``.
            Defaults to ``False``.
        :type strict_length: bool, optional
        :param strict_length: Leave traces unchanged for which end time of
            trace would change. Defaults to ``False``.

        Currently a simple integer decimation is implemented.
        Only every ``decimation_factor``-th sample remains in the trace, all
        other samples are thrown away. Prior to decimation a lowpass filter is
        applied to ensure no aliasing artifacts are introduced. The automatic
        filtering can be deactivated with ``no_filter=True``.

        If the length of the data array modulo ``decimation_factor`` is not
        zero then the end time of the trace is changing on sub-sample scale. To
        abort downsampling in case of changing end times set
        ``strict_length=True``.

        .. note::

            The :class:`~Trace` object has three different methods to change
            the sampling rate of its data: :meth:`~.resample`,
            :meth:`~.decimate`, and :meth:`~.interpolate`

            Make sure to choose the most appropriate one for the problem at
            hand.

        .. note::

            This operation is performed in place on the actual data arrays. The
            raw data is not accessible anymore afterwards. To keep your
            original data, use :meth:`~obspy.core.trace.Trace.copy` to create
            a copy of your trace object.
            This also makes an entry with information on the applied processing
            in ``stats.processing`` of this trace.

        .. rubric:: Example

        For the example we switch off the automatic pre-filtering so that
        the effect of the downsampling routine becomes clearer:

        >>> tr = Trace(data=np.arange(10))
        >>> tr.stats.sampling_rate
        1.0
        >>> tr.data
        array([0, 1, 2, 3, 4, 5, 6, 7, 8, 9])
        >>> tr.decimate(4, strict_length=False,
        ...    no_filter=True)  # doctest: +ELLIPSIS
        <...Trace object at 0x...>
        >>> tr.stats.sampling_rate
        0.25
        >>> tr.data
        array([0, 4, 8])
        """
        # check if end time changes and this is not explicitly allowed
        if strict_length and len(self.data) % factor:
            msg = "End time of trace would change and strict_length=True."
            raise ValueError(msg)

        # do automatic lowpass filtering
        if not no_filter:
            # be sure filter still behaves good
            if factor > 16:
                msg = "Automatic filter design is unstable for decimation " + \
                      "factors above 16. Manual decimation is necessary."
                raise ArithmeticError(msg)
            freq = self.stats.sampling_rate * 0.5 / float(factor)
            self.filter('lowpass_cheby_2', freq=freq, maxorder=12)

        # actual downsampling, as long as sampling_rate is a float we would not
        # need to convert to float, but let's do it as a safety measure
        from obspy.signal.filter import integer_decimation
        self.data = integer_decimation(self.data, factor)
        self.stats.sampling_rate = self.stats.sampling_rate / float(factor)
        return self

    def max(self):
        """
        Returns the value of the absolute maximum amplitude in the trace.

        :return: Value of absolute maximum of ``trace.data``.

        .. rubric:: Example

        >>> tr = Trace(data=np.array([0, -3, 9, 6, 4]))
        >>> tr.max()
        9
        >>> tr = Trace(data=np.array([0, -3, -9, 6, 4]))
        >>> tr.max()
        -9
        >>> tr = Trace(data=np.array([0.3, -3.5, 9.0, 6.4, 4.3]))
        >>> tr.max()
        9.0
        """
        value = self.data.max()
        _min = self.data.min()
        if abs(_min) > abs(value):
            value = _min
        return value

    def std(self):
        """
        Method to get the standard deviation of amplitudes in the trace.

        :return: Standard deviation of ``trace.data``.

        Standard deviation is calculated by NumPy method
        :meth:`~numpy.ndarray.std` on ``trace.data``.

        .. rubric:: Example

        >>> tr = Trace(data=np.array([0, -3, 9, 6, 4]))
        >>> tr.std()
        4.2614551505325036
        >>> tr = Trace(data=np.array([0.3, -3.5, 9.0, 6.4, 4.3]))
        >>> tr.std()
        4.4348618918744247
        """
        return self.data.std()

    @deprecated_keywords({'type': 'method'})
    @skip_if_no_data
    @_add_processing_info
    def differentiate(self, method='gradient', **options):
        """
        Differentiate the trace with respect to time.

        :type method: str, optional
        :param method: Method to use for differentiation. Defaults to
            ``'gradient'``. See the `Supported Methods`_ section below for
            further details.

        .. note::

            This operation is performed in place on the actual data arrays. The
            raw data is not accessible anymore afterwards. To keep your
            original data, use :meth:`~obspy.core.trace.Trace.copy` to create
            a copy of your trace object.
            This also makes an entry with information on the applied processing
            in ``stats.processing`` of this trace.

        .. rubric:: _`Supported Methods`

        ``'gradient'``
            The gradient is computed using central differences in the interior
            and first differences at the boundaries. The returned gradient
            hence has the same shape as the input array. (uses
            :func:`numpy.gradient`)
        """
        method = method.lower()
        # retrieve function call from entry points
        func = _get_function_from_entry_point('differentiate', method)
        # differentiate
        self.data = func(self.data, self.stats.delta, **options)
        return self

    @deprecated_keywords({'type': 'method'})
    @skip_if_no_data
    @_add_processing_info
    def integrate(self, method="cumtrapz", **options):
        """
        Integrate the trace with respect to time.

        .. rubric:: _`Supported Methods`

        ``'cumtrapz'``
            First order integration of data using the trapezoidal rule. Uses
            :func:`obspy.signal.differentiate_and_integrate.integrate_cumtrapz`

        ``'spline'``
            Integrates by generating an interpolating spline and integrating
            that. Uses
            :func:`obspy.signal.differentiate_and_integrate.integrate_spline`

        .. note::

            This operation is performed in place on the actual data arrays. The
            raw data is not accessible anymore afterwards. To keep your
            original data, use :meth:`~obspy.core.trace.Trace.copy` to create
            a copy of your trace object.
            This also makes an entry with information on the applied processing
            in ``stats.processing`` of this trace.
        """
        method = method.lower()
        # retrieve function call from entry points
        func = _get_function_from_entry_point('integrate', method)

        self.data = func(data=self.data, dx=self.stats.delta, **options)
        return self

    @skip_if_no_data
    @raise_if_masked
    @_add_processing_info
    def detrend(self, type='simple', **options):
        """
        Remove a linear trend from the trace.

        :type type: str, optional
        :param type: Method to use for detrending. Defaults to ``'simple'``.
            See the `Supported Methods`_ section below for further details.

        .. note::

            This operation is performed in place on the actual data arrays. The
            raw data is not accessible anymore afterwards. To keep your
            original data, use :meth:`~obspy.core.trace.Trace.copy` to create
            a copy of your trace object.
            This also makes an entry with information on the applied processing
            in ``stats.processing`` of this trace.

        .. rubric:: _`Supported Methods`

        ``'simple'``
            Subtracts a linear function defined by first/last sample of the
            trace (uses :func:`obspy.signal.detrend.simple`).

        ``'linear'``
            Fitting a linear function to the trace with least squares and
            subtracting it (uses :func:`scipy.signal.detrend`).

        ``'constant'`` or ``'demean'``
            Mean of data is subtracted (uses :func:`scipy.signal.detrend`).
        """
        type = type.lower()
        # retrieve function call from entry points
        func = _get_function_from_entry_point('detrend', type)
        # handle function specific settings
        if func.__module__.startswith('scipy'):
            # SciPy need to set the type keyword
            if type == 'demean':
                type = 'constant'
            options['type'] = type
        # detrending
        self.data = func(self.data, **options)
        return self

    @skip_if_no_data
    @_add_processing_info
    def taper(self, max_percentage, type='hann', max_length=None,
              side='both', **kwargs):
        """
        Taper the trace.

        Optional (and sometimes necessary) options to the tapering function can
        be provided as kwargs. See respective function definitions in
        `Supported Methods`_ section below.

        :type type: str
        :param type: Type of taper to use for detrending. Defaults to
            ``'cosine'``.  See the `Supported Methods`_ section below for
            further details.
        :type max_percentage: None, float
        :param max_percentage: Decimal percentage of taper at one end (ranging
            from 0. to 0.5).
        :type max_length: None, float
        :param max_length: Length of taper at one end in seconds.
        :type side: str
        :param side: Specify if both sides should be tapered (default, "both")
            or if only the left half ("left") or right half ("right") should be
            tapered.

        .. note::

            To get the same results as the default taper in SAC, use
            `max_percentage=0.05` and leave `type` as `hann`.

        .. note::

            If both `max_percentage` and `max_length` are set to a float, the
            shorter tape length is used. If both `max_percentage` and
            `max_length` are set to `None`, the whole trace will be tapered.

        .. note::

            This operation is performed in place on the actual data arrays. The
            raw data is not accessible anymore afterwards. To keep your
            original data, use :meth:`~obspy.core.trace.Trace.copy` to create
            a copy of your trace object.
            This also makes an entry with information on the applied processing
            in ``stats.processing`` of this trace.

        .. rubric:: _`Supported Methods`

        ``'cosine'``
            Cosine taper, for additional options like taper percentage see:
            :func:`obspy.signal.invsim.cosine_taper`.
        ``'barthann'``
            Modified Bartlett-Hann window. (uses:
            :func:`scipy.signal.barthann`)
        ``'bartlett'``
            Bartlett window. (uses: :func:`scipy.signal.bartlett`)
        ``'blackman'``
            Blackman window. (uses: :func:`scipy.signal.blackman`)
        ``'blackmanharris'``
            Minimum 4-term Blackman-Harris window. (uses:
            :func:`scipy.signal.blackmanharris`)
        ``'bohman'``
            Bohman window. (uses: :func:`scipy.signal.bohman`)
        ``'boxcar'``
            Boxcar window. (uses: :func:`scipy.signal.boxcar`)
        ``'chebwin'``
            Dolph-Chebyshev window. (uses: :func:`scipy.signal.chebwin`)
        ``'flattop'``
            Flat top window. (uses: :func:`scipy.signal.flattop`)
        ``'gaussian'``
            Gaussian window with standard-deviation std. (uses:
            :func:`scipy.signal.gaussian`)
        ``'general_gaussian'``
            Generalized Gaussian window. (uses:
            :func:`scipy.signal.general_gaussian`)
        ``'hamming'``
            Hamming window. (uses: :func:`scipy.signal.hamming`)
        ``'hann'``
            Hann window. (uses: :func:`scipy.signal.hann`)
        ``'kaiser'``
            Kaiser window with shape parameter beta. (uses:
            :func:`scipy.signal.kaiser`)
        ``'nuttall'``
            Minimum 4-term Blackman-Harris window according to Nuttall.
            (uses: :func:`scipy.signal.nuttall`)
        ``'parzen'``
            Parzen window. (uses: :func:`scipy.signal.parzen`)
        ``'slepian'``
            Slepian window. (uses: :func:`scipy.signal.slepian`)
        ``'triang'``
            Triangular window. (uses: :func:`scipy.signal.triang`)
        """
        type = type.lower()
        side = side.lower()
        side_valid = ['both', 'left', 'right']
        npts = self.stats.npts
        if side not in side_valid:
            raise ValueError("'side' has to be one of: %s" % side_valid)
        # retrieve function call from entry points
        func = _get_function_from_entry_point('taper', type)
        # store all constraints for maximum taper length
        max_half_lenghts = []
        if max_percentage is not None:
            max_half_lenghts.append(int(max_percentage * npts))
        if max_length is not None:
            max_half_lenghts.append(int(max_length * self.stats.sampling_rate))
        if np.all([2 * mhl > npts for mhl in max_half_lenghts]):
            msg = "The requested taper is longer than the trace. " \
                  "The taper will be shortened to trace length."
            warnings.warn(msg)
        # add full trace length to constraints
        max_half_lenghts.append(int(npts / 2))
        # select shortest acceptable window half-length
        wlen = min(max_half_lenghts)
        # obspy.signal.cosine_taper has a default value for taper percentage,
        # we need to override is as we control percentage completely via npts
        # of taper function and insert ones in the middle afterwards
        if type == "cosine":
            kwargs['p'] = 1.0
        # tapering. tapering functions are expected to accept the number of
        # samples as first argument and return an array of values between 0 and
        # 1 with the same length as the data
        if 2 * wlen == npts:
            taper_sides = func(2 * wlen, **kwargs)
        else:
            taper_sides = func(2 * wlen + 1, **kwargs)
        if side == 'left':
            taper = np.hstack((taper_sides[:wlen], np.ones(npts - wlen)))
        elif side == 'right':
            taper = np.hstack((np.ones(npts - wlen),
                               taper_sides[len(taper_sides) - wlen:]))
        else:
            taper = np.hstack((taper_sides[:wlen], np.ones(npts - 2 * wlen),
                               taper_sides[len(taper_sides) - wlen:]))
        self.data = self.data * taper
        return self

    @_add_processing_info
    def normalize(self, norm=None):
        """
        Normalize the trace to its absolute maximum.

        :type norm: ``None`` or float
        :param norm: If not ``None``, trace is normalized by dividing by
            specified value ``norm`` instead of dividing by its absolute
            maximum. If a negative value is specified then its absolute value
            is used.

        If ``trace.data.dtype`` was integer it is changing to float.

        .. note::

            This operation is performed in place on the actual data arrays. The
            raw data is not accessible anymore afterwards. To keep your
            original data, use :meth:`~obspy.core.trace.Trace.copy` to create
            a copy of your trace object.
            This also makes an entry with information on the applied processing
            in ``stats.processing`` of this trace.

        .. rubric:: Example

        >>> tr = Trace(data=np.array([0, -3, 9, 6]))
        >>> tr.normalize()  # doctest: +ELLIPSIS
        <...Trace object at 0x...>
        >>> tr.data
        array([ 0.        , -0.33333333,  1.        ,  0.66666667])
        >>> print(tr.stats.processing[0])  # doctest: +ELLIPSIS
        ObsPy ...: normalize(norm=None)
        >>> tr = Trace(data=np.array([0.3, -3.5, -9.2, 6.4]))
        >>> tr.normalize()  # doctest: +ELLIPSIS
        <...Trace object at 0x...>
        >>> tr.data
        array([ 0.0326087 , -0.38043478, -1.        ,  0.69565217])
        >>> print(tr.stats.processing[0])  # doctest: +ELLIPSIS
        ObsPy ...: normalize(norm=None)
        """
        # normalize, use norm-kwarg otherwise normalize to 1
        if norm:
            norm = norm
            if norm < 0:
                msg = "Normalizing with negative values is forbidden. " + \
                      "Using absolute value."
                warnings.warn(msg)
        else:
            norm = self.max()

        self.data = self.data.astype(np.float64)
        self.data /= abs(norm)

        return self

    def copy(self):
        """
        Returns a deepcopy of the trace.

        :return: Copy of trace.

        This actually copies all data in the trace and does not only provide
        another pointer to the same data. At any processing step if the
        original data has to be available afterwards, this is the method to
        use to make a copy of the trace.

        .. rubric:: Example

        Make a Trace and copy it:

        >>> tr = Trace(data=np.random.rand(10))
        >>> tr2 = tr.copy()

        The two objects are not the same:

        >>> tr2 is tr
        False

        But they have equal data (before applying further processing):

        >>> tr2 == tr
        True

        The following example shows how to make an alias but not copy the
        data. Any changes on ``tr3`` would also change the contents of ``tr``.

        >>> tr3 = tr
        >>> tr3 is tr
        True
        >>> tr3 == tr
        True
        """
        return deepcopy(self)

    def _addProcessingInfo(self, info):
        """
        Add the given informational string to the `processing` field in the
        trace's :class:`~obspy.core.trace.Stats` object.
        """
        proc = self.stats.setdefault('processing', [])
        proc.append(info)

    @_add_processing_info
    def split(self):
        """
        Split Trace object containing gaps using a NumPy masked array into
        several traces.

        :rtype: :class:`~obspy.core.stream.Stream`
        :returns: Stream containing all split traces. A gapless trace will
            still be returned as Stream with only one entry.
        """
        from obspy import Stream
        if not isinstance(self.data, np.ma.masked_array):
            # no gaps
            return Stream([self])
        slices = flat_not_masked_contiguous(self.data)
        trace_list = []
        for slice in slices:
            if slice.step:
                raise NotImplementedError("step not supported")
            stats = self.stats.copy()
            tr = Trace(header=stats)
            tr.stats.starttime += (stats.delta * slice.start)
            # return the underlying data not the masked array
            tr.data = self.data.data[slice.start:slice.stop]
            trace_list.append(tr)
        return Stream(trace_list)

    @skip_if_no_data
    @raise_if_masked
    @_add_processing_info
    def interpolate(self, sampling_rate, method="weighted_average_slopes",
                    starttime=None, npts=None, time_shift=0.0,
                    *args, **kwargs):
        """
        Interpolate the data using various interpolation techniques.

        Be careful when downsampling data and make sure to apply an appropriate
        anti-aliasing lowpass filter before interpolating in case it's
        necessary.

        .. note::

            The :class:`~Trace` object has three different methods to change
            the sampling rate of its data: :meth:`~.resample`,
            :meth:`~.decimate`, and :meth:`~.interpolate`.

            Make sure to choose the most appropriate one for the problem at
            hand.

        .. note::

            This operation is performed in place on the actual data arrays. The
            raw data will no longer be accessible afterwards. To keep your
            original data, use :meth:`~.copy` to create a copy of your Trace
            object.

        .. rubric:: _`Interpolation Methods:`

        The chosen method is crucial and we will elaborate a bit about the
        choices here:

        * ``"lanczos"``: This offers the highest quality interpolation and
          should be chosen whenever possible. It is only due to legacy
          reasons that this is not the default method. The one downside it
          has is that it can be fairly expensive. See the
          :func:`~obspy.signal.interpolation.lanczos_interpolation` function
          for more details.
        * ``"weighted_average_slopes"``: This is the interpolation method used
          by SAC. Refer to
          :func:`~obspy.signal.interpolation.weighted_average_slopes` for
          more details.
        * ``"slinear"``, ``"quadratic"`` and ``"cubic"``: spline interpolation
          of first, second or third order.
        * ``"linear"``: Linear interpolation.
        * ``"nearest"``: Nearest neighbour interpolation.
        * ``"zero"``: Last encountered value interpolation.

        .. rubric:: _`Parameters:`

        :param sampling_rate: The new sampling rate in ``Hz``.
        :param method: The kind of interpolation to perform as a string. One of
            ``"linear"``, ``"nearest"``, ``"zero"``, ``"slinear"``,
            ``"quadratic"``, ``"cubic"``, ``"lanczos"``, or
            ``"weighted_average_slopes"``. Alternatively an integer
            specifying the order of the spline interpolator to use also works.
            Defaults to ``"weighted_average_slopes"``.
        :type starttime: :class:`~obspy.core.utcdatetime.UTCDateTime` or int
        :param starttime: The start time (or timestamp) for the new
            interpolated stream. Will be set to current start time of the
            trace if not given.
        :type npts: int
        :param npts: The new number of samples. Will be set to the best
            fitting  number to retain the current end time of the trace if
            not given.
        :type time_shift: float
        :param time_shift: Interpolation can also shift the data with
            subsample accuracy. The time shift is always given in seconds. A
            positive shift means the data is shifted towards the future,
            e.g. a positive time delta. Please note that a time shift in
            the Fourier domain is always more accurate than this. When using
            Lanczos interpolation with large values of ``a`` and away from the
            boundaries this is nonetheless pretty good.

        .. rubric:: _`New in version 0.11:`

        * New parameter ``time_shift``.
        * New interpolation method ``lanczos``.


        .. rubric:: _`Usage Examples`

        >>> from obspy import read
        >>> tr = read()[0]
        >>> print(tr)  # doctest: +ELLIPSIS
        BW.RJOB..EHZ | 2009-08-24T00:20:03... - ... | 100.0 Hz, 3000 samples
        >>> tr.interpolate(sampling_rate=111.1)  # doctest: +ELLIPSIS
        <obspy.core.trace.Trace object at 0x...>
        >>> print(tr)  # doctest: +ELLIPSIS
        BW.RJOB..EHZ | 2009-08-24T00:20:03... - ... | 111.1 Hz, 3332 samples

        Setting ``starttime`` and/or ``npts`` will interpolate to sampling
        points with the given start time and/or number of samples.
        Extrapolation will not be performed.

        >>> tr = read()[0]
        >>> print(tr)  # doctest: +ELLIPSIS
        BW.RJOB..EHZ | 2009-08-24T00:20:03... - ... | 100.0 Hz, 3000 samples
        >>> tr.interpolate(sampling_rate=111.1,
        ...                starttime=tr.stats.starttime + 10) \
        # doctest:  +ELLIPSIS
        <obspy.core.trace.Trace object at 0x...>
        >>> print(tr)  # doctest: +ELLIPSIS
        BW.RJOB..EHZ | 2009-08-24T00:20:13... - ... | 111.1 Hz, 2221 samples
        """
        try:
            method = method.lower()
        except:
            pass

        dt = float(sampling_rate)
        if dt <= 0.0:
            raise ValueError("The time step must be positive.")
        dt = 1.0 / sampling_rate

        # We just shift the old start time. The interpolation will take care
        # of the rest.
        if time_shift:
            self.stats.starttime += time_shift

        try:
            if isinstance(method, int) or \
                    method in ["linear", "nearest", "zero", "slinear",
                               "quadratic", "cubic"]:
                func = _get_function_from_entry_point('interpolate',
                                                      'interpolate_1d')
            else:
                func = _get_function_from_entry_point('interpolate', method)
            old_start = self.stats.starttime.timestamp
            old_dt = self.stats.delta

            if starttime is not None:
                try:
                    starttime = starttime.timestamp
                except AttributeError:
                    pass
            else:
                starttime = self.stats.starttime.timestamp
            endtime = self.stats.endtime.timestamp
            if npts is None:
                npts = int(math.floor((endtime - starttime) / dt)) + 1

            self.data = np.atleast_1d(func(
                np.require(self.data, dtype=np.float64), old_start, old_dt,
                starttime, dt, npts, type=method, *args, **kwargs))
            self.stats.starttime = UTCDateTime(starttime)
            self.stats.delta = dt
        except:
            # Revert the start time change if something went wrong.
            if time_shift:
                self.stats.starttime -= time_shift
            # re-raise last exception.
            raise

        return self

    def times(self):
        """
        For convenient plotting compute a NumPy array of seconds since
        starttime corresponding to the samples in Trace.

        :rtype: :class:`~numpy.ndarray` or :class:`~numpy.ma.MaskedArray`
        :returns: An array of time samples in an :class:`~numpy.ndarray` if
            the trace doesn't have any gaps or a :class:`~numpy.ma.MaskedArray`
            otherwise.
        """
        timeArray = np.arange(self.stats.npts)
        timeArray = timeArray / self.stats.sampling_rate
        # Check if the data is a ma.maskedarray
        if isinstance(self.data, np.ma.masked_array):
            timeArray = np.ma.array(timeArray, mask=self.data.mask)
        return timeArray

    def attach_response(self, inventories):
        """
        Search for and attach channel response to the trace as
        :class:`Trace`.stats.response. Raises an exception if no matching
        response can be found.
        To subsequently deconvolve the instrument response use
        :meth:`Trace.remove_response`.

        >>> from obspy import read, read_inventory
        >>> st = read()
        >>> tr = st[0]
        >>> inv = read_inventory("/path/to/BW_RJOB.xml")
        >>> tr.attach_response(inv)
        >>> print(tr.stats.response)  \
                # doctest: +ELLIPSIS +NORMALIZE_WHITESPACE
        Channel Response
           From M/S (Velocity in Meters Per Second) to COUNTS (Digital Counts)
           Overall Sensitivity: 2.5168e+09 defined at 0.020 Hz
           4 stages:
              Stage 1: PolesZerosResponseStage from M/S to V, gain: 1500
              Stage 2: CoefficientsTypeResponseStage from V to COUNTS, ...
              Stage 3: FIRResponseStage from COUNTS to COUNTS, gain: 1
              Stage 4: FIRResponseStage from COUNTS to COUNTS, gain: 1

        :type inventories: :class:`~obspy.core.inventory.inventory.Inventory`
            or :class:`~obspy.core.inventory.network.Network` or a list
            containing objects of these types or a string with a filename of
            a StationXML file.
        :param inventories: Station metadata to use in search for response for
            each trace in the stream.
        """
        from obspy.core.inventory import Inventory, Network, read_inventory
        if isinstance(inventories, Inventory) or \
           isinstance(inventories, Network):
            inventories = [inventories]
        elif isinstance(inventories, (str, native_str)):
            inventories = [read_inventory(inventories)]
        responses = []
        for inv in inventories:
            try:
                responses.append(inv.get_response(self.id,
                                                  self.stats.starttime))
            except:
                pass
        if len(responses) > 1:
            msg = "Found more than one matching response. Attaching first."
            warnings.warn(msg)
        elif len(responses) < 1:
            msg = "No matching response information found."
            raise Exception(msg)
        self.stats.response = responses[0]

    @_add_processing_info
    def remove_response(self, output="VEL", water_level=60, pre_filt=None,
                        zero_mean=True, taper=True, taper_fraction=0.05,
                        **kwargs):
        """
        Deconvolve instrument response.

        Uses the :class:`obspy.core.inventory.response.Response` object
        attached as :class:`Trace`.stats.response to deconvolve the
        instrument response from the trace's time series data. Raises an
        exception if the response is not present. Use e.g.
        :meth:`Trace.attach_response` to attach response to trace providing
        :class:`obspy.core.inventory.inventory.Inventory` data.

        Note that there are two ways to prevent overamplification
        while convolving the inverted instrument spectrum: One possibility is
        to specify a water level which represents a clipping of the inverse
        spectrum and limits amplification to a certain maximum cut-off value
        (`water_level` in dB). The other possibility is to taper the waveform
        data in the frequency domain prior to multiplying with the inverse
        spectrum, i.e. perform a pre-filtering in the frequency domain
        (specifying the four corner frequencies of the frequency taper as a
        tuple in `pre_filt`).

        .. note::

            Any additional kwargs will be passed on to
            :meth:`obspy.core.inventory.response.Response.get_evalresp_response`,
            see documentation of that method for further customization (e.g.
            start/stop stage).

        .. note::

            Using :meth:`~Trace.remove_response` is equivalent to using
            :meth:`~Trace.simulate` with the identical response provided as
            a (dataless) SEED or RESP file and when using the same
            `water_level` and `pre_filt` (and options `sacsim=True` and
            `pitsasim=False` which influence very minor details in detrending
            and tapering).

        .. rubric:: Example

        >>> from obspy import read
        >>> st = read()
        >>> tr = st[0].copy()
        >>> tr.plot()  # doctest: +SKIP
        >>> # Response object is already attached to example data:
        >>> print(tr.stats.response)  \
                # doctest: +NORMALIZE_WHITESPACE +ELLIPSIS
        Channel Response
            From M/S (Velocity in Meters Per Second) to COUNTS (Digital Counts)
            Overall Sensitivity: 2.5168e+09 defined at 0.020 Hz
            4 stages:
                Stage 1: PolesZerosResponseStage from M/S to V, gain: 1500
                Stage 2: CoefficientsTypeResponseStage from V to COUNTS, ...
                Stage 3: FIRResponseStage from COUNTS to COUNTS, gain: 1
                Stage 4: FIRResponseStage from COUNTS to COUNTS, gain: 1
        >>> tr.remove_response()  # doctest: +ELLIPSIS
        <...Trace object at 0x...>
        >>> tr.plot()  # doctest: +SKIP

        .. plot::

            from obspy import read
            st = read()
            tr = st[0]
            tr.remove_response()
            tr.plot()

        :type output: str
        :param output: Output units. One of:

            ``"DISP"``
                displacement, output unit is meters
            ``"VEL"``
                velocity, output unit is meters/second
            ``"ACC"``
                acceleration, output unit is meters/second**2

        :type water_level: float
        :param water_level: Water level for deconvolution.
        :type pre_filt: list or tuple of four float
        :param pre_filt: Apply a bandpass filter in frequency domain to the
            data before deconvolution. The list or tuple defines
            the four corner frequencies `(f1, f2, f3, f4)` of a cosine taper
            which is one between `f2` and `f3` and tapers to zero for
            `f1 < f < f2` and `f3 < f < f4`.
        :type zero_mean: bool
        :param zero_mean: If `True`, the mean of the waveform data is
            subtracted in time domain prior to deconvolution.
        :type taper: bool
        :param taper: If `True`, a cosine taper is applied to the waveform data
            in time domain prior to deconvolution.
        :type taper_fraction: float
        :param taper_fraction: Taper fraction of cosine taper to use.
        """
        from obspy.core.inventory import Response, PolynomialResponseStage
        from obspy.signal.invsim import (cosine_taper, cosine_sac_taper,
                                         invert_spectrum)

        if "response" not in self.stats:
            msg = ("No response information attached to trace "
                   "(as Trace.stats.response).")
            raise KeyError(msg)
        if not isinstance(self.stats.response, Response):
            msg = ("Response must be of type "
                   "obspy.core.inventory.response.Response "
                   "(but is of type %s).") % type(self.stats.response)
            raise TypeError(msg)

        response = self.stats.response
        # polynomial response using blockette 62 stage 0
        if not response.response_stages and response.instrument_polynomial:
            coefficients = response.instrument_polynomial.coefficients
            self.data = np.poly1d(coefficients[::-1])(self.data)
            return self

        # polynomial response using blockette 62 stage 1 and no other stages
        if len(response.response_stages) == 1 and \
           isinstance(response.response_stages[0], PolynomialResponseStage):
            # check for gain
            if response.response_stages[0].stage_gain is None:
                msg = 'Stage gain not defined for %s - setting it to 1.0'
                warnings.warn(msg % self.id)
                gain = 1
            else:
                gain = response.response_stages[0].stage_gain
            coefficients = response.response_stages[0].coefficients[:]
            for i in range(len(coefficients)):
                coefficients[i] /= math.pow(gain, i)
            self.data = np.poly1d(coefficients[::-1])(self.data)
            return self

        # use evalresp
        data = self.data.astype(np.float64)
        npts = len(data)
        # time domain pre-processing
        if zero_mean:
            data -= data.mean()
        if taper:
            data *= cosine_taper(npts, taper_fraction,
                                 sactaper=True, halfcosine=False)
        # smart calculation of nfft dodging large primes
        from obspy.signal.util import _npts2nfft
        nfft = _npts2nfft(npts)
        # Transform data to Frequency domain
        data = np.fft.rfft(data, n=nfft)
        # calculate and apply frequency response,
        # optionally prefilter in frequency domain and/or apply water level
        freq_response, freqs = \
            self.stats.response.get_evalresp_response(self.stats.delta, nfft,
                                                      output=output, **kwargs)

        # frequency domain pre-filtering of data spectrum
        # (apply cosine taper in frequency domain)
        if pre_filt:
<<<<<<< HEAD
            data *= cosine_sac_taper(freqs, flimit=pre_filt)
        if water_level is not None:
            invert_spectrum(freq_response, water_level)
=======
            data *= c_sac_taper(freqs, flimit=pre_filt)

        if water_level is None:
            # No water level used, so just directly invert the response.
            # First entry is at zero frequency and value is zero, too.
            # Just do not invert the first value (and set to 0 to make sure).
            freq_response[0] = 0.0
            freq_response[1:] = 1.0 / freq_response[1:]
        else:
            # Invert spectrum with specified water level.
            specInv(freq_response, water_level)
>>>>>>> 2268fdd0
        data *= freq_response

        data[-1] = abs(data[-1]) + 0.0j
        # transform data back into the time domain
        data = np.fft.irfft(data)[0:npts]
        # assign processed data and store processing information
        self.data = data
        info = ":".join(["remove_response"] +
                        [str(x) for x in (output, water_level, pre_filt,
                                          zero_mean, taper, taper_fraction)] +
                        ["%s=%s" % (k, v) for k, v in kwargs.items()])
        self._addProcessingInfo(info)
        return self


def _data_sanity_checks(value):
    """
    Check if a given input is suitable to be used for Trace.data. Raises the
    corresponding exception if it is not, otherwise silently passes.
    """
    if not isinstance(value, np.ndarray):
        msg = "Trace.data must be a NumPy array."
        raise ValueError(msg)
    if value.ndim != 1:
        msg = ("NumPy array for Trace.data has bad shape ('%s'). Only 1-d "
               "arrays are allowed for initialization.") % str(value.shape)
        raise ValueError(msg)


if __name__ == '__main__':
    import doctest
    doctest.testmod(exclude_empty=True)<|MERGE_RESOLUTION|>--- conflicted
+++ resolved
@@ -2550,12 +2550,7 @@
         # frequency domain pre-filtering of data spectrum
         # (apply cosine taper in frequency domain)
         if pre_filt:
-<<<<<<< HEAD
             data *= cosine_sac_taper(freqs, flimit=pre_filt)
-        if water_level is not None:
-            invert_spectrum(freq_response, water_level)
-=======
-            data *= c_sac_taper(freqs, flimit=pre_filt)
 
         if water_level is None:
             # No water level used, so just directly invert the response.
@@ -2565,8 +2560,8 @@
             freq_response[1:] = 1.0 / freq_response[1:]
         else:
             # Invert spectrum with specified water level.
-            specInv(freq_response, water_level)
->>>>>>> 2268fdd0
+            invert_spectrum(freq_response, water_level)
+
         data *= freq_response
 
         data[-1] = abs(data[-1]) + 0.0j
