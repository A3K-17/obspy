# -*- coding: utf-8 -*-
from __future__ import (absolute_import, division, print_function,
                        unicode_literals)
from future.builtins import *  # NOQA

from copy import deepcopy
from numpy.ma import is_masked
from obspy import UTCDateTime, Trace, read, Stream, __version__
from obspy.core import Stats
from obspy.core.compatibility import mock
from obspy.core.util.base import getMatplotlibVersion
from obspy.core.util.decorator import skipIf
from obspy.xseed import Parser
import math
import numpy as np
import unittest
import warnings
import os

MATPLOTLIB_VERSION = getMatplotlibVersion()


class TraceTestCase(unittest.TestCase):
    """
    Test suite for obspy.core.trace.Trace.
    """
    @staticmethod
    def __remove_processing(tr):
        """
        Removes all processing information in the trace object.

        Useful for testing.
        """
        if "processing" not in tr.stats:
            return
        del tr.stats.processing

    def test_init(self):
        """
        Tests the __init__ method of the Trace class.
        """
        # NumPy ndarray
        tr = Trace(data=np.arange(4))
        self.assertEqual(len(tr), 4)
        # NumPy masked array
        data = np.ma.array([0, 1, 2, 3], mask=[True, True, False, False])
        tr = Trace(data=data)
        self.assertEqual(len(tr), 4)
        # other data types will raise
        self.assertRaises(ValueError, Trace, data=[0, 1, 2, 3])
        self.assertRaises(ValueError, Trace, data=(0, 1, 2, 3))
        self.assertRaises(ValueError, Trace, data='1234')

    def test_setattr(self):
        """
        Tests the __setattr__ method of the Trace class.
        """
        # NumPy ndarray
        tr = Trace()
        tr.data = np.arange(4)
        self.assertEqual(len(tr), 4)
        # NumPy masked array
        tr = Trace()
        tr.data = np.ma.array([0, 1, 2, 3], mask=[True, True, False, False])
        self.assertEqual(len(tr), 4)
        # other data types will raise
        tr = Trace()
        self.assertRaises(ValueError, tr.__setattr__, 'data', [0, 1, 2, 3])
        self.assertRaises(ValueError, tr.__setattr__, 'data', (0, 1, 2, 3))
        self.assertRaises(ValueError, tr.__setattr__, 'data', '1234')

    def test_len(self):
        """
        Tests the __len__ and count methods of the Trace class.
        """
        trace = Trace(data=np.arange(1000))
        self.assertEqual(len(trace), 1000)
        self.assertEqual(trace.count(), 1000)

    def test_mul(self):
        """
        Tests the __mul__ method of the Trace class.
        """
        tr = Trace(data=np.arange(10))
        st = tr * 5
        self.assertEqual(len(st), 5)
        # you may only multiply using an integer
        self.assertRaises(TypeError, tr.__mul__, 2.5)
        self.assertRaises(TypeError, tr.__mul__, '1234')

    def test_div(self):
        """
        Tests the __div__ method of the Trace class.
        """
        tr = Trace(data=np.arange(1000))
        st = tr / 5
        self.assertEqual(len(st), 5)
        self.assertEqual(len(st[0]), 200)
        # you may only multiply using an integer
        self.assertRaises(TypeError, tr.__div__, 2.5)
        self.assertRaises(TypeError, tr.__div__, '1234')

    def test_ltrim(self):
        """
        Tests the ltrim method of the Trace class.
        """
        # set up
        trace = Trace(data=np.arange(1000))
        start = UTCDateTime(2000, 1, 1, 0, 0, 0, 0)
        trace.stats.starttime = start
        trace.stats.sampling_rate = 200.0
        end = UTCDateTime(2000, 1, 1, 0, 0, 4, 995000)
        # verify
        trace.verify()
        # UTCDateTime/int/float required
        self.assertRaises(TypeError, trace._ltrim, '1234')
        self.assertRaises(TypeError, trace._ltrim, [1, 2, 3, 4])
        # ltrim 100 samples
        tr = deepcopy(trace)
        tr._ltrim(0.5)
        tr.verify()
        np.testing.assert_array_equal(tr.data[0:5],
                                      np.array([100, 101, 102, 103, 104]))
        self.assertEqual(len(tr.data), 900)
        self.assertEqual(tr.stats.npts, 900)
        self.assertEqual(tr.stats.sampling_rate, 200.0)
        self.assertEqual(tr.stats.starttime, start + 0.5)
        self.assertEqual(tr.stats.endtime, end)
        # ltrim 202 samples
        tr = deepcopy(trace)
        tr._ltrim(1.010)
        tr.verify()
        np.testing.assert_array_equal(tr.data[0:5],
                                      np.array([202, 203, 204, 205, 206]))
        self.assertEqual(len(tr.data), 798)
        self.assertEqual(tr.stats.npts, 798)
        self.assertEqual(tr.stats.sampling_rate, 200.0)
        self.assertEqual(tr.stats.starttime, start + 1.010)
        self.assertEqual(tr.stats.endtime, end)
        # ltrim to UTCDateTime
        tr = deepcopy(trace)
        tr._ltrim(UTCDateTime(2000, 1, 1, 0, 0, 1, 10000))
        tr.verify()
        np.testing.assert_array_equal(tr.data[0:5],
                                      np.array([202, 203, 204, 205, 206]))
        self.assertEqual(len(tr.data), 798)
        self.assertEqual(tr.stats.npts, 798)
        self.assertEqual(tr.stats.sampling_rate, 200.0)
        self.assertEqual(tr.stats.starttime, start + 1.010)
        self.assertEqual(tr.stats.endtime, end)
        # some sanity checks
        # negative start time as datetime
        tr = deepcopy(trace)
        tr._ltrim(start - 1, pad=True)
        tr.verify()
        self.assertEqual(tr.stats.starttime, start - 1)
        np.testing.assert_array_equal(trace.data, tr.data[200:])
        self.assertEqual(tr.stats.endtime, trace.stats.endtime)
        # negative start time as integer
        tr = deepcopy(trace)
        tr._ltrim(-100, pad=True)
        tr.verify()
        self.assertEqual(tr.stats.starttime, start - 100)
        delta = 100 * trace.stats.sampling_rate
        np.testing.assert_array_equal(trace.data, tr.data[int(delta):])
        self.assertEqual(tr.stats.endtime, trace.stats.endtime)
        # start time > end time
        tr = deepcopy(trace)
        tr._ltrim(trace.stats.endtime + 100)
        tr.verify()
        self.assertEqual(tr.stats.starttime,
                         trace.stats.endtime + 100)
        np.testing.assert_array_equal(tr.data, np.empty(0))
        self.assertEqual(tr.stats.endtime, tr.stats.starttime)
        # start time == end time
        tr = deepcopy(trace)
        tr._ltrim(5)
        tr.verify()
        self.assertEqual(tr.stats.starttime,
                         trace.stats.starttime + 5)
        np.testing.assert_array_equal(tr.data, np.empty(0))
        self.assertEqual(tr.stats.endtime, tr.stats.starttime)
        # start time == end time
        tr = deepcopy(trace)
        tr._ltrim(5.1)
        tr.verify()
        self.assertEqual(tr.stats.starttime,
                         trace.stats.starttime + 5.1)
        np.testing.assert_array_equal(tr.data, np.empty(0))
        self.assertEqual(tr.stats.endtime, tr.stats.starttime)

    def test_rtrim(self):
        """
        Tests the rtrim method of the Trace class.
        """
        # set up
        trace = Trace(data=np.arange(1000))
        start = UTCDateTime(2000, 1, 1, 0, 0, 0, 0)
        trace.stats.starttime = start
        trace.stats.sampling_rate = 200.0
        end = UTCDateTime(2000, 1, 1, 0, 0, 4, 995000)
        trace.verify()
        # UTCDateTime/int/float required
        self.assertRaises(TypeError, trace._rtrim, '1234')
        self.assertRaises(TypeError, trace._rtrim, [1, 2, 3, 4])
        # rtrim 100 samples
        tr = deepcopy(trace)
        tr._rtrim(0.5)
        tr.verify()
        np.testing.assert_array_equal(tr.data[-5:],
                                      np.array([895, 896, 897, 898, 899]))
        self.assertEqual(len(tr.data), 900)
        self.assertEqual(tr.stats.npts, 900)
        self.assertEqual(tr.stats.sampling_rate, 200.0)
        self.assertEqual(tr.stats.starttime, start)
        self.assertEqual(tr.stats.endtime, end - 0.5)
        # rtrim 202 samples
        tr = deepcopy(trace)
        tr._rtrim(1.010)
        tr.verify()
        np.testing.assert_array_equal(tr.data[-5:],
                                      np.array([793, 794, 795, 796, 797]))
        self.assertEqual(len(tr.data), 798)
        self.assertEqual(tr.stats.npts, 798)
        self.assertEqual(tr.stats.sampling_rate, 200.0)
        self.assertEqual(tr.stats.starttime, start)
        self.assertEqual(tr.stats.endtime, end - 1.010)
        # rtrim 1 minute via UTCDateTime
        tr = deepcopy(trace)
        tr._rtrim(UTCDateTime(2000, 1, 1, 0, 0, 3, 985000))
        tr.verify()
        np.testing.assert_array_equal(tr.data[-5:],
                                      np.array([793, 794, 795, 796, 797]))
        self.assertEqual(len(tr.data), 798)
        self.assertEqual(tr.stats.npts, 798)
        self.assertEqual(tr.stats.sampling_rate, 200.0)
        self.assertEqual(tr.stats.starttime, start)
        self.assertEqual(tr.stats.endtime, end - 1.010)
        # some sanity checks
        # negative end time
        tr = deepcopy(trace)
        t = UTCDateTime(1999, 12, 31)
        tr._rtrim(t)
        tr.verify()
        self.assertEqual(tr.stats.endtime, t)
        np.testing.assert_array_equal(tr.data, np.empty(0))
        # negative end time with given seconds
        tr = deepcopy(trace)
        tr._rtrim(100)
        tr.verify()
        self.assertEqual(tr.stats.endtime, trace.stats.endtime - 100)
        np.testing.assert_array_equal(tr.data, np.empty(0))
        self.assertEqual(tr.stats.endtime, tr.stats.starttime)
        # end time > start time
        tr = deepcopy(trace)
        t = UTCDateTime(2001)
        tr._rtrim(t)
        tr.verify()
        self.assertEqual(tr.stats.endtime, t)
        np.testing.assert_array_equal(tr.data, np.empty(0))
        self.assertEqual(tr.stats.endtime, tr.stats.starttime)
        # end time > start time given seconds
        tr = deepcopy(trace)
        tr._rtrim(5.1)
        tr.verify()
        delta = int(math.floor(round(5.1 * trace.stats.sampling_rate, 7)))
        endtime = trace.stats.starttime + trace.stats.delta * \
            (trace.stats.npts - delta - 1)
        self.assertEqual(tr.stats.endtime, endtime)
        np.testing.assert_array_equal(tr.data, np.empty(0))
        # end time == start time
        # returns one sample!
        tr = deepcopy(trace)
        tr._rtrim(4.995)
        tr.verify()
        np.testing.assert_array_equal(tr.data, np.array([0]))
        self.assertEqual(len(tr.data), 1)
        self.assertEqual(tr.stats.npts, 1)
        self.assertEqual(tr.stats.sampling_rate, 200.0)
        self.assertEqual(tr.stats.starttime, start)
        self.assertEqual(tr.stats.endtime, start)

    def test_rtrim_with_padding(self):
        """
        Tests the _rtrim() method of the Trace class with padding. It has
        already been tested in the two sided trimming tests. This is just to
        have an explicit test. Also tests issue #429.
        """
        # set up
        trace = Trace(data=np.arange(10))
        start = UTCDateTime(2000, 1, 1, 0, 0, 0, 0)
        trace.stats.starttime = start
        trace.stats.sampling_rate = 1.0
        trace.verify()

        # Pad with no fill_value will mask the additional values.
        tr = trace.copy()
        end = tr.stats.endtime
        tr._rtrim(end + 10, pad=True)
        self.assertEqual(tr.stats.endtime, trace.stats.endtime + 10)
        np.testing.assert_array_equal(tr.data[0:10], np.arange(10))
        # Check that the first couple of entries are not masked.
        self.assertFalse(tr.data[0:10].mask.any())
        # All the other entries should be masked.
        self.assertTrue(tr.data[10:].mask.all())

        # Pad with fill_value.
        tr = trace.copy()
        end = tr.stats.endtime
        tr._rtrim(end + 10, pad=True, fill_value=-33)
        self.assertEqual(tr.stats.endtime, trace.stats.endtime + 10)
        # The first ten entries should not have changed.
        np.testing.assert_array_equal(tr.data[0:10], np.arange(10))
        # The rest should be filled with the fill_value.
        np.testing.assert_array_equal(tr.data[10:], np.ones(10) * -33)

    def test_trim(self):
        """
        Tests the trim method of the Trace class.
        """
        # set up
        trace = Trace(data=np.arange(1001))
        start = UTCDateTime(2000, 1, 1, 0, 0, 0, 0)
        trace.stats.starttime = start
        trace.stats.sampling_rate = 200.0
        end = UTCDateTime(2000, 1, 1, 0, 0, 5, 0)
        trace.verify()
        # rtrim 100 samples
        trace.trim(0.5, 0.5)
        trace.verify()
        np.testing.assert_array_equal(trace.data[-5:],
                                      np.array([896, 897, 898, 899, 900]))
        np.testing.assert_array_equal(trace.data[:5],
                                      np.array([100, 101, 102, 103, 104]))
        self.assertEqual(len(trace.data), 801)
        self.assertEqual(trace.stats.npts, 801)
        self.assertEqual(trace.stats.sampling_rate, 200.0)
        self.assertEqual(trace.stats.starttime, start + 0.5)
        self.assertEqual(trace.stats.endtime, end - 0.5)
        # starttime should be before endtime
        self.assertRaises(ValueError, trace.trim, end, start)

    def test_trimAllDoesNotChangeDtype(self):
        """
        If a Trace is completely trimmed, e.g. no data samples are remaining,
        the dtype should remain unchanged.

        A trace with no data samples is not really senseful but the dtype
        should not be changed anyways.
        """
        # Choose non native dtype.
        tr = Trace(np.arange(100, dtype=np.int16))
        tr.trim(UTCDateTime(10000), UTCDateTime(20000))
        # Assert the result.
        self.assertEqual(len(tr.data), 0)
        self.assertEqual(tr.data.dtype, np.int16)

    def test_addTraceWithGap(self):
        """
        Tests __add__ method of the Trace class.
        """
        # set up
        tr1 = Trace(data=np.arange(1000))
        tr1.stats.sampling_rate = 200
        start = UTCDateTime(2000, 1, 1, 0, 0, 0, 0)
        tr1.stats.starttime = start
        tr2 = Trace(data=np.arange(0, 1000)[::-1])
        tr2.stats.sampling_rate = 200
        tr2.stats.starttime = start + 10
        # verify
        tr1.verify()
        tr2.verify()
        # add
        trace = tr1 + tr2
        # stats
        self.assertEqual(trace.stats.starttime, start)
        self.assertEqual(trace.stats.endtime, start + 14.995)
        self.assertEqual(trace.stats.sampling_rate, 200)
        self.assertEqual(trace.stats.npts, 3000)
        # data
        self.assertEqual(len(trace), 3000)
        self.assertEqual(trace[0], 0)
        self.assertEqual(trace[999], 999)
        self.assertTrue(is_masked(trace[1000]))
        self.assertTrue(is_masked(trace[1999]))
        self.assertEqual(trace[2000], 999)
        self.assertEqual(trace[2999], 0)
        # verify
        trace.verify()

    def test_addTraceWithOverlap(self):
        """
        Tests __add__ method of the Trace class.
        """
        # set up
        tr1 = Trace(data=np.arange(1000))
        tr1.stats.sampling_rate = 200
        start = UTCDateTime(2000, 1, 1, 0, 0, 0, 0)
        tr1.stats.starttime = start
        tr2 = Trace(data=np.arange(0, 1000)[::-1])
        tr2.stats.sampling_rate = 200
        tr2.stats.starttime = start + 4
        # add
        trace = tr1 + tr2
        # stats
        self.assertEqual(trace.stats.starttime, start)
        self.assertEqual(trace.stats.endtime, start + 8.995)
        self.assertEqual(trace.stats.sampling_rate, 200)
        self.assertEqual(trace.stats.npts, 1800)
        # data
        self.assertEqual(len(trace), 1800)
        self.assertEqual(trace[0], 0)
        self.assertEqual(trace[799], 799)
        self.assertTrue(trace[800].mask)
        self.assertTrue(trace[999].mask)
        self.assertEqual(trace[1000], 799)
        self.assertEqual(trace[1799], 0)
        # verify
        trace.verify()

    def test_addSameTrace(self):
        """
        Tests __add__ method of the Trace class.
        """
        # set up
        tr1 = Trace(data=np.arange(1001))
        # add
        trace = tr1 + tr1
        # should return exact the same values
        self.assertEqual(trace.stats, tr1.stats)
        np.testing.assert_array_equal(trace.data, tr1.data)
        # verify
        trace.verify()

    def test_addTraceWithinTrace(self):
        """
        Tests __add__ method of the Trace class.
        """
        # set up
        tr1 = Trace(data=np.arange(1001))
        tr1.stats.sampling_rate = 200
        start = UTCDateTime(2000, 1, 1, 0, 0, 0, 0)
        tr1.stats.starttime = start
        tr2 = Trace(data=np.arange(201))
        tr2.stats.sampling_rate = 200
        tr2.stats.starttime = start + 1
        # add
        trace = tr1 + tr2
        # should return exact the same values like trace 1
        self.assertEqual(trace.stats, tr1.stats)
        mask = np.zeros(len(tr1)).astype(np.bool_)
        mask[200:401] = True
        np.testing.assert_array_equal(trace.data.mask, mask)
        np.testing.assert_array_equal(trace.data.data[:200], tr1.data[:200])
        np.testing.assert_array_equal(trace.data.data[401:], tr1.data[401:])
        # add the other way around
        trace = tr2 + tr1
        # should return exact the same values like trace 1
        self.assertEqual(trace.stats, tr1.stats)
        np.testing.assert_array_equal(trace.data.mask, mask)
        np.testing.assert_array_equal(trace.data.data[:200], tr1.data[:200])
        np.testing.assert_array_equal(trace.data.data[401:], tr1.data[401:])
        # verify
        trace.verify()

    def test_addGapAndOverlap(self):
        """
        Test order of merging traces.
        """
        # set up
        tr1 = Trace(data=np.arange(1000))
        tr1.stats.sampling_rate = 200
        start = UTCDateTime(2000, 1, 1, 0, 0, 0, 0)
        tr1.stats.starttime = start
        tr2 = Trace(data=np.arange(1000)[::-1])
        tr2.stats.sampling_rate = 200
        tr2.stats.starttime = start + 4
        tr3 = Trace(data=np.arange(1000)[::-1])
        tr3.stats.sampling_rate = 200
        tr3.stats.starttime = start + 12
        # overlap
        overlap = tr1 + tr2
        self.assertEqual(len(overlap), 1800)
        mask = np.zeros(1800).astype(np.bool_)
        mask[800:1000] = True
        np.testing.assert_array_equal(overlap.data.mask, mask)
        np.testing.assert_array_equal(overlap.data.data[:800], tr1.data[:800])
        np.testing.assert_array_equal(overlap.data.data[1000:], tr2.data[200:])
        # overlap + gap
        overlap_gap = overlap + tr3
        self.assertEqual(len(overlap_gap), 3400)
        mask = np.zeros(3400).astype(np.bool_)
        mask[800:1000] = True
        mask[1800:2400] = True
        np.testing.assert_array_equal(overlap_gap.data.mask, mask)
        np.testing.assert_array_equal(overlap_gap.data.data[:800],
                                      tr1.data[:800])
        np.testing.assert_array_equal(overlap_gap.data.data[1000:1800],
                                      tr2.data[200:])
        np.testing.assert_array_equal(overlap_gap.data.data[2400:], tr3.data)
        # gap
        gap = tr2 + tr3
        self.assertEqual(len(gap), 2600)
        mask = np.zeros(2600).astype(np.bool_)
        mask[1000:1600] = True
        np.testing.assert_array_equal(gap.data.mask, mask)
        np.testing.assert_array_equal(gap.data.data[:1000], tr2.data)
        np.testing.assert_array_equal(gap.data.data[1600:], tr3.data)

    def test_addIntoGap(self):
        """
        Test __add__ method of the Trace class
        Adding a trace that fits perfectly into gap in a trace
        """
        myArray = np.arange(6, dtype=np.int32)

        stats = Stats()
        stats.network = 'VI'
        stats['starttime'] = UTCDateTime(2009, 8, 5, 0, 0, 0)
        stats['npts'] = 0
        stats['station'] = 'IKJA'
        stats['channel'] = 'EHZ'
        stats['sampling_rate'] = 1

        bigtrace = Trace(data=np.array([], dtype=np.int32), header=stats)
        bigtrace_sort = bigtrace.copy()
        stats['npts'] = len(myArray)
        myTrace = Trace(data=myArray, header=stats)

        stats['npts'] = 2
        trace1 = Trace(data=myArray[0:2].copy(), header=stats)
        stats['starttime'] = UTCDateTime(2009, 8, 5, 0, 0, 2)
        trace2 = Trace(data=myArray[2:4].copy(), header=stats)
        stats['starttime'] = UTCDateTime(2009, 8, 5, 0, 0, 4)
        trace3 = Trace(data=myArray[4:6].copy(), header=stats)

        tr1 = bigtrace
        tr2 = bigtrace_sort
        for method in [0, 1]:
            # Random
            bigtrace = tr1.copy()
            bigtrace = bigtrace.__add__(trace1, method=method)
            bigtrace = bigtrace.__add__(trace3, method=method)
            bigtrace = bigtrace.__add__(trace2, method=method)

            # Sorted
            bigtrace_sort = tr2.copy()
            bigtrace_sort = bigtrace_sort.__add__(trace1, method=method)
            bigtrace_sort = bigtrace_sort.__add__(trace2, method=method)
            bigtrace_sort = bigtrace_sort.__add__(trace3, method=method)

            for tr in (bigtrace, bigtrace_sort):
                self.assertTrue(isinstance(tr, Trace))
                self.assertFalse(isinstance(tr.data, np.ma.masked_array))

            self.assertTrue((bigtrace_sort.data == myArray).all())

            fail_pattern = "\n\tExpected %s\n\tbut got  %s"
            failinfo = fail_pattern % (myTrace, bigtrace_sort)
            failinfo += fail_pattern % (myTrace.data, bigtrace_sort.data)
            self.assertTrue(bigtrace_sort == myTrace, failinfo)

            failinfo = fail_pattern % (myArray, bigtrace.data)
            self.assertTrue((bigtrace.data == myArray).all(), failinfo)

            failinfo = fail_pattern % (myTrace, bigtrace)
            failinfo += fail_pattern % (myTrace.data, bigtrace.data)
            self.assertTrue(bigtrace == myTrace, failinfo)

            for array_ in (bigtrace.data, bigtrace_sort.data):
                failinfo = fail_pattern % (myArray.dtype, array_.dtype)
                self.assertTrue(myArray.dtype == array_.dtype, failinfo)

    def test_slice(self):
        """
        Tests the slicing of trace objects.
        """
        tr = Trace(data=np.arange(10, dtype=np.int32))
        mempos = tr.data.ctypes.data
        t = tr.stats.starttime
        tr1 = tr.slice(t + 2, t + 8)
        tr1.data[0] = 10
        self.assertEqual(tr.data[2], 10)
        self.assertEqual(tr.data.ctypes.data, mempos)
        self.assertEqual(tr.data[2:9].ctypes.data, tr1.data.ctypes.data)
        self.assertEqual(tr1.data.ctypes.data - 8, mempos)

        # Test the processing information for the slicing. The sliced trace
        # should have a processing information showing that it has been
        # trimmed. The original trace should have nothing.
        tr = Trace(data=np.arange(10, dtype=np.int32))
        tr2 = tr.slice(tr.stats.starttime)
        self.assertTrue("processing" not in tr.stats)
        self.assertTrue("processing" in tr2.stats)
        self.assertTrue("trim" in tr2.stats.processing[0])

    def test_slice_noStarttimeOrEndtime(self):
        """
        Tests the slicing of trace objects with no starttime or endtime
        provided. Compares results against the equivalent trim() operation
        """
        tr_orig = Trace(data=np.arange(10, dtype=np.int32))
        tr = tr_orig.copy()
        # two time points outside the trace and two inside
        t1 = tr.stats.starttime - 2
        t2 = tr.stats.starttime + 2
        t3 = tr.stats.endtime - 3
        t4 = tr.stats.endtime + 2

        # test 1: only removing data at left side
        tr_trim = tr_orig.copy()
        tr_trim.trim(starttime=t2)
        self.assertEqual(tr_trim, tr.slice(starttime=t2))
        tr2 = tr.slice(starttime=t2, endtime=t4)
        self.__remove_processing(tr_trim)
        self.__remove_processing(tr2)
        self.assertEqual(tr_trim, tr2)

        # test 2: only removing data at right side
        tr_trim = tr_orig.copy()
        tr_trim.trim(endtime=t3)
        self.assertEqual(tr_trim, tr.slice(endtime=t3))
        tr2 = tr.slice(starttime=t1, endtime=t3)
        self.__remove_processing(tr_trim)
        self.__remove_processing(tr2)
        self.assertEqual(tr_trim, tr2)

        # test 3: not removing data at all
        tr_trim = tr_orig.copy()
        tr_trim.trim(starttime=t1, endtime=t4)
        tr2 = tr.slice()
        self.__remove_processing(tr_trim)
        self.__remove_processing(tr2)
        self.assertEqual(tr_trim, tr2)

        tr2 = tr.slice(starttime=t1)
        self.__remove_processing(tr_trim)
        self.__remove_processing(tr2)
        self.assertEqual(tr_trim, tr2)

        tr2 = tr.slice(endtime=t4)
        self.__remove_processing(tr2)
        self.assertEqual(tr_trim, tr2)

        tr2 = tr.slice(starttime=t1, endtime=t4)
        self.__remove_processing(tr2)
        self.assertEqual(tr_trim, tr2)

        tr_trim.trim()
        tr2 = tr.slice()
        self.__remove_processing(tr_trim)
        self.__remove_processing(tr2)
        self.assertEqual(tr_trim, tr2)

        tr2 = tr.slice(starttime=t1)
        self.__remove_processing(tr_trim)
        self.__remove_processing(tr2)
        self.assertEqual(tr_trim, tr2)

        tr2 = tr.slice(endtime=t4)
        self.__remove_processing(tr_trim)
        self.__remove_processing(tr2)
        self.assertEqual(tr_trim, tr2)

        tr2 = tr.slice(starttime=t1, endtime=t4)
        self.__remove_processing(tr_trim)
        self.__remove_processing(tr2)
        self.assertEqual(tr_trim, tr2)

        # test 4: removing data at left and right side
        tr_trim = tr_orig.copy()
        tr_trim.trim(starttime=t2, endtime=t3)
        self.assertEqual(tr_trim, tr.slice(t2, t3))
        self.assertEqual(tr_trim, tr.slice(starttime=t2, endtime=t3))

        # test 5: no data left after operation
        tr_trim = tr_orig.copy()
        tr_trim.trim(starttime=t4)

        tr2 = tr.slice(starttime=t4)
        self.__remove_processing(tr_trim)
        self.__remove_processing(tr2)
        self.assertEqual(tr_trim, tr2)

        tr2 = tr.slice(starttime=t4, endtime=t4 + 1)
        self.__remove_processing(tr_trim)
        self.__remove_processing(tr2)
        self.assertEqual(tr_trim, tr2)

    def test_trimFloatingPoint(self):
        """
        Tests the slicing of trace objects.
        """
        # Create test array that allows for easy testing.
        tr = Trace(data=np.arange(11))
        org_stats = deepcopy(tr.stats)
        org_data = deepcopy(tr.data)
        # Save memory position of array.
        mem_pos = tr.data.ctypes.data
        # Just some sanity tests.
        self.assertEqual(tr.stats.starttime, UTCDateTime(0))
        self.assertEqual(tr.stats.endtime, UTCDateTime(10))
        # Create temp trace object used for testing.
        st = tr.stats.starttime
        # This is supposed to include the start- and endtimes and should
        # therefore cut right at 2 and 8.
        temp = deepcopy(tr)
        temp.trim(st + 2.1, st + 7.1)
        # Should be identical.
        temp2 = deepcopy(tr)
        temp2.trim(st + 2.0, st + 8.0)
        self.assertEqual(temp.stats.starttime, UTCDateTime(2))
        self.assertEqual(temp.stats.endtime, UTCDateTime(7))
        self.assertEqual(temp.stats.npts, 6)
        self.assertEqual(temp2.stats.npts, 7)
        # self.assertEqual(temp.stats, temp2.stats)
        np.testing.assert_array_equal(temp.data, temp2.data[:-1])
        # Create test array that allows for easy testing.
        # Check if the data is the same.
        self.assertNotEqual(temp.data.ctypes.data, tr.data[2:9].ctypes.data)
        np.testing.assert_array_equal(tr.data[2:8], temp.data)
        # Using out of bounds times should not do anything but create
        # a copy of the stats.
        temp = deepcopy(tr)
        temp.trim(st - 2.5, st + 200)
        # The start- and endtimes should not change.
        self.assertEqual(temp.stats.starttime, UTCDateTime(0))
        self.assertEqual(temp.stats.endtime, UTCDateTime(10))
        self.assertEqual(temp.stats.npts, 11)
        # Alter the new stats to make sure the old one stays intact.
        temp.stats.starttime = UTCDateTime(1000)
        self.assertEqual(org_stats, tr.stats)
        # Check if the data address is not the same, that is it is a copy
        self.assertNotEqual(temp.data.ctypes.data, tr.data.ctypes.data)
        np.testing.assert_array_equal(tr.data, temp.data)
        # Make sure the original Trace object did not change.
        np.testing.assert_array_equal(tr.data, org_data)
        self.assertEqual(tr.data.ctypes.data, mem_pos)
        self.assertEqual(tr.stats, org_stats)
        # Use more complicated times and sampling rate.
        tr = Trace(data=np.arange(111))
        tr.stats.starttime = UTCDateTime(111.11111)
        tr.stats.sampling_rate = 50.0
        org_stats = deepcopy(tr.stats)
        org_data = deepcopy(tr.data)
        # Save memory position of array.
        mem_pos = tr.data.ctypes.data
        # Create temp trace object used for testing.
        temp = deepcopy(tr)
        temp.trim(UTCDateTime(111.22222), UTCDateTime(112.99999),
                  nearest_sample=False)
        # Should again be identical. XXX NOT!
        temp2 = deepcopy(tr)
        temp2.trim(UTCDateTime(111.21111), UTCDateTime(113.01111),
                   nearest_sample=False)
        np.testing.assert_array_equal(temp.data, temp2.data[1:-1])
        # Check stuff.
        self.assertEqual(temp.stats.starttime, UTCDateTime(111.23111))
        self.assertEqual(temp.stats.endtime, UTCDateTime(112.991110))
        # Check if the data is the same.
        temp = deepcopy(tr)
        temp.trim(UTCDateTime(0), UTCDateTime(1000 * 1000))
        self.assertNotEqual(temp.data.ctypes.data, tr.data.ctypes.data)
        # starttime must be in conformance with sampling rate
        t = UTCDateTime(111.11111)
        self.assertEqual(temp.stats.starttime, t)
        delta = int((tr.stats.starttime - t) * tr.stats.sampling_rate + .5)
        np.testing.assert_array_equal(tr.data, temp.data[delta:delta + 111])
        # Make sure the original Trace object did not change.
        np.testing.assert_array_equal(tr.data, org_data)
        self.assertEqual(tr.data.ctypes.data, mem_pos)
        self.assertEqual(tr.stats, org_stats)

    def test_trimFloatingPointWithPadding1(self):
        """
        Tests the slicing of trace objects with the use of the padding option.
        """
        # Create test array that allows for easy testing.
        tr = Trace(data=np.arange(11))
        org_stats = deepcopy(tr.stats)
        org_data = deepcopy(tr.data)
        # Save memory position of array.
        mem_pos = tr.data.ctypes.data
        # Just some sanity tests.
        self.assertEqual(tr.stats.starttime, UTCDateTime(0))
        self.assertEqual(tr.stats.endtime, UTCDateTime(10))
        # Create temp trace object used for testing.
        st = tr.stats.starttime
        # Using out of bounds times should not do anything but create
        # a copy of the stats.
        temp = deepcopy(tr)
        temp.trim(st - 2.5, st + 200, pad=True)
        self.assertEqual(temp.stats.starttime.timestamp, -2.0)
        self.assertEqual(temp.stats.endtime.timestamp, 200)
        self.assertEqual(temp.stats.npts, 203)
        mask = np.zeros(203).astype(np.bool_)
        mask[:2] = True
        mask[13:] = True
        np.testing.assert_array_equal(temp.data.mask, mask)
        # Alter the new stats to make sure the old one stays intact.
        temp.stats.starttime = UTCDateTime(1000)
        self.assertEqual(org_stats, tr.stats)
        # Check if the data address is not the same, that is it is a copy
        self.assertNotEqual(temp.data.ctypes.data, tr.data.ctypes.data)
        np.testing.assert_array_equal(tr.data, temp.data[2:13])
        # Make sure the original Trace object did not change.
        np.testing.assert_array_equal(tr.data, org_data)
        self.assertEqual(tr.data.ctypes.data, mem_pos)
        self.assertEqual(tr.stats, org_stats)

    def test_trimFloatingPointWithPadding2(self):
        """
        Use more complicated times and sampling rate.
        """
        tr = Trace(data=np.arange(111))
        tr.stats.starttime = UTCDateTime(111.11111)
        tr.stats.sampling_rate = 50.0
        org_stats = deepcopy(tr.stats)
        org_data = deepcopy(tr.data)
        # Save memory position of array.
        mem_pos = tr.data.ctypes.data
        # Create temp trace object used for testing.
        temp = deepcopy(tr)
        temp.trim(UTCDateTime(111.22222), UTCDateTime(112.99999),
                  nearest_sample=False)
        # Should again be identical.#XXX not
        temp2 = deepcopy(tr)
        temp2.trim(UTCDateTime(111.21111), UTCDateTime(113.01111),
                   nearest_sample=False)
        np.testing.assert_array_equal(temp.data, temp2.data[1:-1])
        # Check stuff.
        self.assertEqual(temp.stats.starttime, UTCDateTime(111.23111))
        self.assertEqual(temp.stats.endtime, UTCDateTime(112.991110))
        # Check if the data is the same.
        temp = deepcopy(tr)
        temp.trim(UTCDateTime(0), UTCDateTime(1000 * 1000), pad=True)
        self.assertNotEqual(temp.data.ctypes.data, tr.data.ctypes.data)
        # starttime must be in conformance with sampling rate
        t = UTCDateTime(1969, 12, 31, 23, 59, 59, 991110)
        self.assertEqual(temp.stats.starttime, t)
        delta = int((tr.stats.starttime - t) * tr.stats.sampling_rate + .5)
        np.testing.assert_array_equal(tr.data, temp.data[delta:delta + 111])
        # Make sure the original Trace object did not change.
        np.testing.assert_array_equal(tr.data, org_data)
        self.assertEqual(tr.data.ctypes.data, mem_pos)
        self.assertEqual(tr.stats, org_stats)

    def test_add_sanity(self):
        """
        Test sanity checks in __add__ method of the Trace object.
        """
        tr = Trace(data=np.arange(10))
        # you may only add a Trace object
        self.assertRaises(TypeError, tr.__add__, 1234)
        self.assertRaises(TypeError, tr.__add__, '1234')
        self.assertRaises(TypeError, tr.__add__, [1, 2, 3, 4])
        # trace id
        tr2 = Trace()
        tr2.stats.station = 'TEST'
        self.assertRaises(TypeError, tr.__add__, tr2)
        # sample rate
        tr2 = Trace()
        tr2.stats.sampling_rate = 20
        self.assertRaises(TypeError, tr.__add__, tr2)
        # calibration factor
        tr2 = Trace()
        tr2.stats.calib = 20
        self.assertRaises(TypeError, tr.__add__, tr2)
        # data type
        tr2 = Trace()
        tr2.data = np.arange(10, dtype=np.float32)
        self.assertRaises(TypeError, tr.__add__, tr2)

    def test_addOverlapsDefaultMethod(self):
        """
        Test __add__ method of the Trace object.
        """
        # 1
        # overlapping trace with differing data
        # Trace 1: 0000000
        # Trace 2:      1111111
        tr1 = Trace(data=np.zeros(7))
        tr2 = Trace(data=np.ones(7))
        tr2.stats.starttime = tr1.stats.starttime + 5
        # 1 + 2  : 00000--11111
        tr = tr1 + tr2
        self.assertTrue(isinstance(tr.data, np.ma.masked_array))
        self.assertEqual(tr.data.tolist(),
                         [0, 0, 0, 0, 0, None, None, 1, 1, 1, 1, 1])
        # 2 + 1  : 00000--11111
        tr = tr2 + tr1
        self.assertTrue(isinstance(tr.data, np.ma.masked_array))
        self.assertEqual(tr.data.tolist(),
                         [0, 0, 0, 0, 0, None, None, 1, 1, 1, 1, 1])
        # 2
        # overlapping trace with same data
        # Trace 1: 0000000
        # Trace 2:      0000000
        tr1 = Trace(data=np.zeros(7))
        tr2 = Trace(data=np.zeros(7))
        tr2.stats.starttime = tr1.stats.starttime + 5
        # 1 + 2  : 000000000000
        tr = tr1 + tr2
        self.assertTrue(isinstance(tr.data, np.ndarray))
        np.testing.assert_array_equal(tr.data, np.zeros(12))
        # 2 + 1  : 000000000000
        tr = tr2 + tr1
        self.assertTrue(isinstance(tr.data, np.ndarray))
        np.testing.assert_array_equal(tr.data, np.zeros(12))
        # 3
        # contained trace with same data
        # Trace 1: 1111111111
        # Trace 2:      11
        tr1 = Trace(data=np.ones(10))
        tr2 = Trace(data=np.ones(2))
        tr2.stats.starttime = tr1.stats.starttime + 5
        # 1 + 2  : 1111111111
        tr = tr1 + tr2
        self.assertTrue(isinstance(tr.data, np.ndarray))
        np.testing.assert_array_equal(tr.data, np.ones(10))
        # 2 + 1  : 1111111111
        tr = tr2 + tr1
        self.assertTrue(isinstance(tr.data, np.ndarray))
        np.testing.assert_array_equal(tr.data, np.ones(10))
        # 4
        # contained trace with differing data
        # Trace 1: 0000000000
        # Trace 2:      11
        tr1 = Trace(data=np.zeros(10))
        tr2 = Trace(data=np.ones(2))
        tr2.stats.starttime = tr1.stats.starttime + 5
        # 1 + 2  : 00000--000
        tr = tr1 + tr2
        self.assertTrue(isinstance(tr.data, np.ma.masked_array))
        self.assertEqual(tr.data.tolist(),
                         [0, 0, 0, 0, 0, None, None, 0, 0, 0])
        # 2 + 1  : 00000--000
        tr = tr2 + tr1
        self.assertTrue(isinstance(tr.data, np.ma.masked_array))
        self.assertEqual(tr.data.tolist(),
                         [0, 0, 0, 0, 0, None, None, 0, 0, 0])
        # 5
        # completely contained trace with same data until end
        # Trace 1: 1111111111
        # Trace 2: 1111111111
        tr1 = Trace(data=np.ones(10))
        tr2 = Trace(data=np.ones(10))
        # 1 + 2  : 1111111111
        tr = tr1 + tr2
        self.assertTrue(isinstance(tr.data, np.ndarray))
        np.testing.assert_array_equal(tr.data, np.ones(10))
        # 6
        # completely contained trace with differing data
        # Trace 1: 0000000000
        # Trace 2: 1111111111
        tr1 = Trace(data=np.zeros(10))
        tr2 = Trace(data=np.ones(10))
        # 1 + 2  : ----------
        tr = tr1 + tr2
        self.assertTrue(isinstance(tr.data, np.ma.masked_array))
        self.assertEqual(tr.data.tolist(), [None] * 10)

    def test_addWithDifferentSamplingRates(self):
        """
        Test __add__ method of the Trace object.
        """
        # 1 - different sampling rates for the same channel should fail
        tr1 = Trace(data=np.zeros(5))
        tr1.stats.sampling_rate = 200
        tr2 = Trace(data=np.zeros(5))
        tr2.stats.sampling_rate = 50
        self.assertRaises(TypeError, tr1.__add__, tr2)
        self.assertRaises(TypeError, tr2.__add__, tr1)
        # 2 - different sampling rates for the different channels works
        tr1 = Trace(data=np.zeros(5))
        tr1.stats.sampling_rate = 200
        tr1.stats.channel = 'EHE'
        tr2 = Trace(data=np.zeros(5))
        tr2.stats.sampling_rate = 50
        tr2.stats.channel = 'EHZ'
        tr3 = Trace(data=np.zeros(5))
        tr3.stats.sampling_rate = 200
        tr3.stats.channel = 'EHE'
        tr4 = Trace(data=np.zeros(5))
        tr4.stats.sampling_rate = 50
        tr4.stats.channel = 'EHZ'
        # same sampling rate and ids should not fail
        tr1 + tr3
        tr3 + tr1
        tr2 + tr4
        tr4 + tr2

    def test_addWithDifferentDatatypesOrID(self):
        """
        Test __add__ method of the Trace object.
        """
        # 1 - different data types for the same channel should fail
        tr1 = Trace(data=np.zeros(5, dtype=np.int32))
        tr2 = Trace(data=np.zeros(5, dtype=np.float32))
        self.assertRaises(TypeError, tr1.__add__, tr2)
        self.assertRaises(TypeError, tr2.__add__, tr1)
        # 2 - different sampling rates for the different channels works
        tr1 = Trace(data=np.zeros(5, dtype=np.int32))
        tr1.stats.channel = 'EHE'
        tr2 = Trace(data=np.zeros(5, dtype=np.float32))
        tr2.stats.channel = 'EHZ'
        tr3 = Trace(data=np.zeros(5, dtype=np.int32))
        tr3.stats.channel = 'EHE'
        tr4 = Trace(data=np.zeros(5, dtype=np.float32))
        tr4.stats.channel = 'EHZ'
        # same data types and ids should not fail
        tr1 + tr3
        tr3 + tr1
        tr2 + tr4
        tr4 + tr2
        # adding traces with different ids should raise
        self.assertRaises(TypeError, tr1.__add__, tr2)
        self.assertRaises(TypeError, tr3.__add__, tr4)
        self.assertRaises(TypeError, tr2.__add__, tr1)
        self.assertRaises(TypeError, tr4.__add__, tr3)

    def test_comparisons(self):
        """
        Tests all rich comparison operators (==, !=, <, <=, >, >=)
        The latter four are not implemented due to ambiguous meaning and bounce
        an error.
        """
        # create test traces
        tr0 = Trace(np.arange(3))
        tr1 = Trace(np.arange(3))
        tr2 = Trace(np.arange(3), {'station': 'X'})
        tr3 = Trace(np.arange(3), {'processing':
                                   ["filter:lowpass:{'freq': 10}"]})
        tr4 = Trace(np.arange(5))
        tr5 = Trace(np.arange(5), {'station': 'X'})
        tr6 = Trace(np.arange(5), {'processing':
                                   ["filter:lowpass:{'freq': 10}"]})
        tr7 = Trace(np.array([1, 1, 1]))
        # tests that should raise a NotImplementedError (i.e. <=, <, >=, >)
        self.assertRaises(NotImplementedError, tr1.__lt__, tr1)
        self.assertRaises(NotImplementedError, tr1.__le__, tr1)
        self.assertRaises(NotImplementedError, tr1.__gt__, tr1)
        self.assertRaises(NotImplementedError, tr1.__ge__, tr1)
        self.assertRaises(NotImplementedError, tr1.__lt__, tr2)
        self.assertRaises(NotImplementedError, tr1.__le__, tr2)
        self.assertRaises(NotImplementedError, tr1.__gt__, tr2)
        self.assertRaises(NotImplementedError, tr1.__ge__, tr2)
        # normal tests
        self.assertEqual(tr0 == tr0, True)
        self.assertEqual(tr0 == tr1, True)
        self.assertEqual(tr0 == tr2, False)
        self.assertEqual(tr0 == tr3, False)
        self.assertEqual(tr0 == tr4, False)
        self.assertEqual(tr0 == tr5, False)
        self.assertEqual(tr0 == tr6, False)
        self.assertEqual(tr0 == tr7, False)
        self.assertEqual(tr5 == tr0, False)
        self.assertEqual(tr5 == tr1, False)
        self.assertEqual(tr5 == tr2, False)
        self.assertEqual(tr5 == tr3, False)
        self.assertEqual(tr5 == tr4, False)
        self.assertEqual(tr5 == tr5, True)
        self.assertEqual(tr5 == tr6, False)
        self.assertEqual(tr3 == tr6, False)
        self.assertEqual(tr0 != tr0, False)
        self.assertEqual(tr0 != tr1, False)
        self.assertEqual(tr0 != tr2, True)
        self.assertEqual(tr0 != tr3, True)
        self.assertEqual(tr0 != tr4, True)
        self.assertEqual(tr0 != tr5, True)
        self.assertEqual(tr0 != tr6, True)
        self.assertEqual(tr0 != tr7, True)
        self.assertEqual(tr5 != tr0, True)
        self.assertEqual(tr5 != tr1, True)
        self.assertEqual(tr5 != tr2, True)
        self.assertEqual(tr5 != tr3, True)
        self.assertEqual(tr5 != tr4, True)
        self.assertEqual(tr5 != tr5, False)
        self.assertEqual(tr5 != tr6, True)
        self.assertEqual(tr3 != tr6, True)
        # some weirder tests against non-Trace objects
        for object in [0, 1, 0.0, 1.0, "", "test", True, False, [], [tr0],
                       set(), set(tr0), {}, {"test": "test"}, [], None, ]:
            self.assertEqual(tr0 == object, False)
            self.assertEqual(tr0 != object, True)

    def test_nearestSample(self):
        """
        This test case shows that the libmseed is actually flooring the
        starttime to the next sample value, regardless if it is the nearest
        sample. The flag nearest_sample=True tries to avoids this and
        rounds it to the next actual possible sample point.
        """
        # set up
        trace = Trace(data=np.empty(10000))
        trace.stats.starttime = UTCDateTime("2010-06-20T20:19:40.000000Z")
        trace.stats.sampling_rate = 200.0
        # ltrim
        tr = deepcopy(trace)
        t = UTCDateTime("2010-06-20T20:19:51.494999Z")
        tr._ltrim(t - 3, nearest_sample=True)
        # see that it is actually rounded to the next sample point
        self.assertEqual(tr.stats.starttime,
                         UTCDateTime("2010-06-20T20:19:48.495000Z"))
        # Lots of tests follow that thoroughly check the cutting behavior
        # using nearest_sample=True/False
        # rtrim
        tr = deepcopy(trace)
        t = UTCDateTime("2010-06-20T20:19:51.494999Z")
        tr._rtrim(t + 7, nearest_sample=True)
        # see that it is actually rounded to the next sample point
        self.assertEqual(tr.stats.endtime,
                         UTCDateTime("2010-06-20T20:19:58.495000Z"))
        tr = deepcopy(trace)
        t = UTCDateTime("2010-06-20T20:19:51.495000Z")
        tr._rtrim(t + 7, nearest_sample=True)
        # see that it is actually rounded to the next sample point
        self.assertEqual(tr.stats.endtime,
                         UTCDateTime("2010-06-20T20:19:58.495000Z"))
        tr = deepcopy(trace)
        t = UTCDateTime("2010-06-20T20:19:51.495111Z")
        tr._rtrim(t + 7, nearest_sample=True)
        # see that it is actually rounded to the next sample point
        self.assertEqual(tr.stats.endtime,
                         UTCDateTime("2010-06-20T20:19:58.495000Z"))
        tr = deepcopy(trace)
        t = UTCDateTime("2010-06-20T20:19:51.497501Z")
        tr._rtrim(t + 7, nearest_sample=True)
        # see that it is actually rounded to the next sample point
        self.assertEqual(tr.stats.endtime,
                         UTCDateTime("2010-06-20T20:19:58.500000Z"))
        # rtrim
        tr = deepcopy(trace)
        t = UTCDateTime("2010-06-20T20:19:51.494999Z")
        tr._rtrim(t + 7, nearest_sample=False)
        # see that it is actually rounded to the next sample point
        self.assertEqual(tr.stats.endtime,
                         UTCDateTime("2010-06-20T20:19:58.490000Z"))
        tr = deepcopy(trace)
        t = UTCDateTime("2010-06-20T20:19:51.495000Z")
        tr._rtrim(t + 7, nearest_sample=False)
        # see that it is actually rounded to the next sample point
        self.assertEqual(tr.stats.endtime,
                         UTCDateTime("2010-06-20T20:19:58.495000Z"))
        tr = deepcopy(trace)
        t = UTCDateTime("2010-06-20T20:19:51.495111Z")
        tr._rtrim(t + 7, nearest_sample=False)
        # see that it is actually rounded to the next sample point
        self.assertEqual(tr.stats.endtime,
                         UTCDateTime("2010-06-20T20:19:58.495000Z"))
        tr = deepcopy(trace)
        t = UTCDateTime("2010-06-20T20:19:51.497500Z")
        tr._rtrim(t + 7, nearest_sample=False)
        # see that it is actually rounded to the next sample point
        self.assertEqual(tr.stats.endtime,
                         UTCDateTime("2010-06-20T20:19:58.495000Z"))

    def test_maskedArrayToString(self):
        """
        Masked arrays should be marked using __str__.
        """
        st = read()
        overlaptrace = st[0].copy()
        overlaptrace.stats.starttime += 1
        st.append(overlaptrace)
        st.merge()
        out = st[0].__str__()
        self.assertTrue(out.endswith('(masked)'))

    def test_detrend(self):
        """
        Test detrend method of trace
        """
        t = np.arange(10)
        data = 0.1 * t + 1.
        tr = Trace(data=data.copy())

        tr.detrend(type='simple')
        np.testing.assert_array_almost_equal(tr.data, np.zeros(10))

        tr.data = data.copy()
        tr.detrend(type='linear')
        np.testing.assert_array_almost_equal(tr.data, np.zeros(10))

        data = np.zeros(10)
        data[3:7] = 1.

        tr.data = data.copy()
        tr.detrend(type='simple')
        np.testing.assert_almost_equal(tr.data[0], 0.)
        np.testing.assert_almost_equal(tr.data[-1], 0.)

        tr.data = data.copy()
        tr.detrend(type='linear')
        np.testing.assert_almost_equal(tr.data[0], -0.4)
        np.testing.assert_almost_equal(tr.data[-1], -0.4)

    def test_differentiate(self):
        """
        Test differentiation method of trace
        """
        t = np.linspace(0., 1., 11)
        data = 0.1 * t + 1.
        tr = Trace(data=data)
        tr.stats.delta = 0.1
        tr.differentiate(type='gradient')
        np.testing.assert_array_almost_equal(tr.data, np.ones(11) * 0.1)

    def test_integrate(self):
        """
        Test integration method of trace
        """
        data = np.ones(101) * 0.01
        tr = Trace(data=data)
        tr.stats.delta = 0.1
        tr.integrate(type='cumtrapz')
        np.testing.assert_almost_equal(tr.data[-1], 0.1)

    def test_issue317(self):
        """
        Tests times after breaking a stream into parts and merging it again.
        """
        # create a sample trace
        org_trace = Trace(data=np.arange(22487))
        org_trace.stats.starttime = UTCDateTime()
        org_trace.stats.sampling_rate = 0.999998927116
        num_pakets = 10
        # break org_trace into set of contiguous packet data
        traces = []
        packet_length = int(np.size(org_trace.data) / num_pakets)
        delta_time = org_trace.stats.delta
        tstart = org_trace.stats.starttime
        tend = tstart + delta_time * float(packet_length - 1)
        for i in range(num_pakets):
            tr = Trace(org_trace.data, org_trace.stats)
            tr = tr.slice(tstart, tend)
            traces.append(tr)
            tstart = tr.stats.endtime + delta_time
            tend = tstart + delta_time * float(packet_length - 1)
        # reconstruct original trace by adding together packet traces
        sum_trace = traces[0].copy()
        npts = traces[0].stats.npts
        for i in range(1, len(traces)):
            sum_trace = sum_trace.__add__(traces[i].copy(), method=0,
                                          interpolation_samples=0,
                                          fill_value='latest',
                                          sanity_checks=True)
            # check npts
            self.assertEqual(traces[i].stats.npts, npts)
            self.assertEqual(sum_trace.stats.npts, (i + 1) * npts)
            # check data
            np.testing.assert_array_equal(traces[i].data,
                                          np.arange(i * npts, (i + 1) * npts))
            np.testing.assert_array_equal(sum_trace.data,
                                          np.arange(0, (i + 1) * npts))
            # check delta
            self.assertEqual(traces[i].stats.delta, org_trace.stats.delta)
            self.assertEqual(sum_trace.stats.delta, org_trace.stats.delta)
            # check sampling rates
            self.assertAlmostEqual(traces[i].stats.sampling_rate,
                                   org_trace.stats.sampling_rate)
            self.assertAlmostEqual(sum_trace.stats.sampling_rate,
                                   org_trace.stats.sampling_rate)
            # check endtimes
            self.assertEqual(traces[i].stats.endtime, sum_trace.stats.endtime)

    def test_verify(self):
        """
        Tests verify method.
        """
        # empty Trace
        tr = Trace()
        tr.verify()
        # Trace with a single sample (issue #357)
        tr = Trace(data=np.array([1]))
        tr.verify()
        # example Trace
        tr = read()[0]
        tr.verify()

    def test_percent_in_str(self):
        """
        Tests if __str__ method is working with percent sign (%).
        """
        tr = Trace()
        tr.stats.station = '%t3u'
        self.assertTrue(tr.__str__().startswith(".%t3u.. | 1970"))

    def test_taper(self):
        """
        Test taper method of trace
        """
        data = np.ones(10)
        tr = Trace(data=data)
        tr.taper(max_percentage=0.05, type='cosine')
        for i in range(len(data)):
            self.assertTrue(tr.data[i] <= 1.)
            self.assertTrue(tr.data[i] >= 0.)

    def test_taper_onesided(self):
        """
        Test onesided taper method of trace
        """
        data = np.ones(11)
        tr = Trace(data=data)
        tr.taper(max_percentage=None, side="left")
        self.assertTrue(tr.data[:5].sum() < 5.)
        self.assertTrue(tr.data[6:].sum() == 5.)

        data = np.ones(11)
        tr = Trace(data=data)
        tr.taper(max_percentage=None, side="right")
        self.assertTrue(tr.data[:5].sum() == 5.)
        self.assertTrue(tr.data[6:].sum() < 5.)

    def test_taper_length(self):
        npts = 11
        type_ = "hann"

        data = np.ones(npts)
        tr = Trace(data=data, header={'sampling': 1.})
        # test an overlong taper request, should still work
        tr.taper(max_percentage=0.7, max_length=int(npts / 2) + 1)

        data = np.ones(npts)
        tr = Trace(data=data, header={'sampling': 1.})
        # first 3 samples get tapered
        tr.taper(max_percentage=None, type=type_, side="left", max_length=3)
        # last 5 samples get tapered
        tr.taper(max_percentage=0.5, type=type_, side="right", max_length=None)
        self.assertTrue(np.all(tr.data[:3] < 1.))
        self.assertTrue(np.all(tr.data[3:6] == 1.))
        self.assertTrue(np.all(tr.data[6:] < 1.))

        data = np.ones(npts)
        tr = Trace(data=data, header={'sampling': 1.})
        # first 3 samples get tapered
        tr.taper(max_percentage=0.5, type=type_, side="left", max_length=3)
        # last 3 samples get tapered
        tr.taper(max_percentage=0.3, type=type_, side="right", max_length=5)
        self.assertTrue(np.all(tr.data[:3] < 1.))
        self.assertTrue(np.all(tr.data[3:8] == 1.))
        self.assertTrue(np.all(tr.data[8:] < 1.))

    def test_times(self):
        """
        Test if the correct times array is returned for normal traces and
        traces with gaps.
        """
        tr = Trace(data=np.ones(100))
        tr.stats.sampling_rate = 20
        start = UTCDateTime(2000, 1, 1, 0, 0, 0, 0)
        tr.stats.starttime = start
        tm = tr.times()
        self.assertAlmostEqual(tm[-1], tr.stats.endtime - tr.stats.starttime)
        tr.data = np.ma.ones(100)
        tr.data[30:40] = np.ma.masked
        tm = tr.times()
        self.assertTrue(np.alltrue(tr.data.mask == tm.mask))

    def test_modulo_operation(self):
        """
        Method for testing the modulo operation. Mainly tests part not covered
        by the doctests.
        """
        tr = Trace(data=np.arange(25))
        # Wrong type raises.
        self.assertRaises(TypeError, tr.__mod__, 5.0)
        self.assertRaises(TypeError, tr.__mod__, "123")
        # Needs to be a positive integer.
        self.assertRaises(ValueError, tr.__mod__, 0)
        self.assertRaises(ValueError, tr.__mod__, -11)
        # If num is more then the number of samples, a copy will be returned.
        st = tr % 500
        self.assertTrue(tr == st[0])
        self.assertEqual(len(st), 1)
        self.assertFalse(tr.data is st[0].data)

    @skipIf(not MATPLOTLIB_VERSION, 'matplotlib is not installed')
    def test_plot(self):
        """
        Tests plot method if matplotlib is installed
        """
        tr = Trace(data=np.arange(25))
        tr.plot(show=False)

    @skipIf(not MATPLOTLIB_VERSION, 'matplotlib is not installed')
    def test_spectrogram(self):
        """
        Tests spectrogram method if matplotlib is installed
        """
        tr = Trace(data=np.arange(25))
        tr.stats.sampling_rate = 20
        tr.spectrogram(show=False)

    def test_raiseMasked(self):
        """
        Tests that detrend() raises in case of a masked array. (see #498)
        """
        x = np.arange(10)
        x = np.ma.masked_inside(x, 3, 4)
        tr = Trace(x)
        self.assertRaises(NotImplementedError, tr.detrend)

    def test_split(self):
        """
        Tests split method of the Trace class.
        """
        # set up
        tr1 = Trace(data=np.arange(1000))
        tr1.stats.sampling_rate = 200
        start = UTCDateTime(2000, 1, 1, 0, 0, 0, 0)
        tr1.stats.starttime = start
        tr2 = Trace(data=np.arange(0, 1000)[::-1])
        tr2.stats.sampling_rate = 200
        tr2.stats.starttime = start + 10
        # add will create new trace with masked array
        trace = tr1 + tr2
        self.assertTrue(isinstance(trace.data, np.ma.masked_array))
        # split
        self.assertTrue(isinstance(trace, Trace))
        st = trace.split()
        self.assertTrue(isinstance(st, Stream))
        self.assertEqual(len(st[0]), 1000)
        self.assertEqual(len(st[1]), 1000)
        # check if have no masked arrays
        self.assertFalse(isinstance(st[0].data, np.ma.masked_array))
        self.assertFalse(isinstance(st[1].data, np.ma.masked_array))

    def test_simulate_evalresp(self):
        """
        Tests that trace.simulate calls evalresp with the correct network,
        station, location and channel information.
        """
        tr = read()[0]

        # Wrap in try/except as it of course will fail because the mocked
        # function returns None.
        try:
            with mock.patch("obspy.signal.invsim.evalresp") as patch:
                tr.simulate(seedresp={"filename": "RESP.dummy",
                                      "units": "VEL",
                                      "date": tr.stats.starttime})
        except:
            pass

        self.assertEqual(patch.call_count, 1)
        _, kwargs = patch.call_args

        # Make sure that every item of the trace is passed to the evalresp
        # function.
        for key in ["network", "station", "location", "channel"]:
            self.assertEqual(
                kwargs[key if key != "location" else "locid"], tr.stats[key],
                msg="'%s' did not get passed on to evalresp" % key)

    def test_issue540(self):
        """
        Trim with pad=True and given fill value should not return a masked
        NumPy array.
        """
        # fill_value = None
        tr = read()[0]
        self.assertEqual(len(tr), 3000)
        tr.trim(starttime=tr.stats.starttime - 0.01,
                endtime=tr.stats.endtime + 0.01, pad=True, fill_value=None)
        self.assertEqual(len(tr), 3002)
        self.assertTrue(isinstance(tr.data, np.ma.masked_array))
        self.assertTrue(tr.data[0] is np.ma.masked)
        self.assertTrue(tr.data[1] is not np.ma.masked)
        self.assertTrue(tr.data[-2] is not np.ma.masked)
        self.assertTrue(tr.data[-1] is np.ma.masked)
        # fill_value = 999
        tr = read()[0]
        self.assertEqual(len(tr), 3000)
        tr.trim(starttime=tr.stats.starttime - 0.01,
                endtime=tr.stats.endtime + 0.01, pad=True, fill_value=999)
        self.assertEqual(len(tr), 3002)
        self.assertFalse(isinstance(tr.data, np.ma.masked_array))
        self.assertEqual(tr.data[0], 999)
        self.assertEqual(tr.data[-1], 999)
        # given fill_value but actually no padding at all
        tr = read()[0]
        self.assertEqual(len(tr), 3000)
        tr.trim(starttime=tr.stats.starttime,
                endtime=tr.stats.endtime, pad=True, fill_value=-999)
        self.assertEqual(len(tr), 3000)
        self.assertFalse(isinstance(tr.data, np.ma.masked_array))

    def test_resample(self):
        """
        Tests the resampling of traces.
        """
        tr = read()[0]

        self.assertEqual(tr.stats.sampling_rate, 100.0)
        self.assertEqual(tr.stats.npts, 3000)

        tr_2 = tr.copy().resample(sampling_rate=50.0)
        self.assertEqual(tr_2.stats.endtime, tr.stats.endtime - 1.0 / 100.0)
        self.assertEqual(tr_2.stats.sampling_rate, 50.0)
        self.assertEqual(tr_2.stats.starttime, tr.stats.starttime)

        tr_3 = tr.copy().resample(sampling_rate=10.0)
        self.assertEqual(tr_3.stats.endtime, tr.stats.endtime - 9.0 / 100.0)
        self.assertEqual(tr_3.stats.sampling_rate, 10.0)
        self.assertEqual(tr_3.stats.starttime, tr.stats.starttime)

    def test_method_chaining(self):
        """
        Tests that method chaining works for all methods on the Trace object
        where it is sensible.
        """
        # This essentially just checks that the methods are chainable. The
        # methods are tested elsewhere and a full test would be a lot of work
        # with questionable return.
        tr = read()[0]
        temp_tr = tr.trim(tr.stats.starttime + 1)\
            .verify()\
            .filter("lowpass", freq=2.0)\
            .simulate(paz_remove={'poles': [-0.037004 + 0.037016j,
                                            -0.037004 - 0.037016j,
                                            -251.33 + 0j],
                                  'zeros': [0j, 0j],
                                  'gain': 60077000.0,
                                  'sensitivity': 2516778400.0})\
            .trigger(type="zdetect", nsta=20)\
            .decimate(factor=2, no_filter=True)\
            .resample(tr.stats.sampling_rate / 2.0)\
            .differentiate()\
            .integrate()\
            .detrend()\
            .taper(max_percentage=0.05, type='cosine')\
            .normalize()
        self.assertTrue(temp_tr is tr)
        self.assertTrue(isinstance(tr, Trace))
        self.assertTrue(tr.stats.npts > 0)

        # Use the processing chain to check the results. The trim() methods
        # does not have an entry in the processing chain.
        pr = tr.stats.processing
        self.assertTrue("trim" in pr[0])
        self.assertTrue("filter" in pr[1] and "lowpass" in pr[1])
        self.assertTrue("simulate" in pr[2])
        self.assertTrue("trigger" in pr[3])
        self.assertTrue("decimate" in pr[4])
        self.assertTrue("resample" in pr[5])
        self.assertTrue("differentiate" in pr[6])
        self.assertTrue("integrate" in pr[7])
        self.assertTrue("detrend" in pr[8])
        self.assertTrue("taper" in pr[9])
        self.assertTrue("normalize" in pr[10])

    def test_skip_empty_trace(self):
        tr = read()[0]
        t = tr.stats.endtime + 10
        tr.trim(t, t + 10)
        tr.detrend()
        tr.resample(400)
        tr.differentiate()
        tr.integrate()
        tr.taper()

    def test_taper_backwards_compatibility(self):
        """
        Test that old style .taper() calls get emulated correctly.
        """
        with warnings.catch_warnings(record=True):
            warnings.simplefilter('ignore', DeprecationWarning)
            tr = Trace(np.ones(10))

            tr1 = tr.copy().taper()
            tr2 = tr.copy().taper("cosine", p=0.1)
            self.assertEqual(tr1, tr2)

            tr1 = tr.copy().taper("hann")
            tr2 = tr.copy().taper(max_percentage=None, type="hann")
            self.assertEqual(tr1, tr2)
            tr2 = tr.copy().taper(None, type="hann")
            self.assertEqual(tr1, tr2)
            tr2 = tr.copy().taper(type="hann", max_percentage=None)
            self.assertEqual(tr1, tr2)

            tr1 = tr.copy().taper(type="cosine", p=0.2)
            tr2 = tr.copy().taper(type="cosine", max_percentage=0.1)
            self.assertEqual(tr1, tr2)

            tr1 = tr.copy().taper(type="cosine", p=1.0)
            tr2 = tr.copy().taper(type="cosine", max_percentage=None)
            # processing info is different for this case
            tr1.stats.pop("processing")
            tr2.stats.pop("processing")
            self.assertEqual(tr1, tr2)

            self.assertRaises(NotImplementedError, tr.copy().taper,
                              type="hann", p=0.3)

            tr1 = tr.copy().taper(max_percentage=0.5, type='cosine')
            self.assertTrue(np.all(tr1.data[6:] < 1))

    def test_issue_695(self):
        x = np.zeros(12)
        data = [x.reshape((12, 1)),
                x.reshape((1, 12)),
                x.reshape((2, 6)),
                x.reshape((6, 2)),
                x.reshape((2, 2, 3)),
                x.reshape((1, 2, 2, 3)),
                x[0][()],  # 0-dim array
                ]
        for d in data:
            self.assertRaises(ValueError, Trace, data=d)

    def test_remove_response(self):
        """
        Test remove_response() method against simulate() with equivalent
        parameters to check response removal from Response object read from
        StationXML against pure evalresp providing an external RESP file.
        """
        tr1 = read()[0]
        tr2 = tr1.copy()
        # deconvolve from dataless with simulate() via Parser from
        # dataless/RESP
        parser = Parser("/path/to/dataless.seed.BW_RJOB")
        tr1.simulate(seedresp={"filename": parser, "units": "VEL"},
                     water_level=60, pre_filt=(0.1, 0.5, 30, 50), sacsim=True,
                     pitsasim=False)
        # deconvolve from StationXML with remove_response()
        tr2.remove_response(pre_filt=(0.1, 0.5, 30, 50))
        np.testing.assert_array_almost_equal(tr1.data, tr2.data)

    def test_remove_polynomial_response(self):
        """
        """
        from obspy.station import read_inventory
        path = os.path.dirname(__file__)

        # blockette 62, stage 0
        tr = read()[0]
        tr.stats.network = 'IU'
        tr.stats.station = 'ANTO'
        tr.stats.location = '30'
        tr.stats.channel = 'LDO'
        tr.stats.starttime = UTCDateTime("2010-07-23T00:00:00")
        # remove response
        del tr.stats.response
        filename = os.path.join(path, 'data', 'stationxml_IU.ANTO.30.LDO.xml')
        inv = read_inventory(filename, format='StationXML')
        tr.attach_response(inv)
        tr.remove_response()

        # blockette 62, stage 1 + blockette 58, stage 2
        tr = read()[0]
        tr.stats.network = 'BK'
        tr.stats.station = 'CMB'
        tr.stats.location = ''
        tr.stats.channel = 'LKS'
        tr.stats.starttime = UTCDateTime("2004-06-16T00:00:00")
        # remove response
        del tr.stats.response
        filename = os.path.join(path, 'data', 'stationxml_BK.CMB.__.LKS.xml')
        inv = read_inventory(filename, format='StationXML')
        tr.attach_response(inv)
        tr.remove_response()

<<<<<<< HEAD
    def test_processing_information(self):
        """
        Test case for the automatic processing information.
        """
        tr = read()[0]
        trimming_starttime = tr.stats.starttime + 1
        tr.trim(trimming_starttime)
        tr.filter("lowpass", freq=2.0)
        tr.simulate(paz_remove={
            'poles': [-0.037004 + 0.037016j, -0.037004 - 0.037016j,
                      -251.33 + 0j],
            'zeros': [0j, 0j],
            'gain': 60077000.0,
            'sensitivity': 2516778400.0})
        tr.trigger(type="zdetect", nsta=20)
        tr.decimate(factor=2, no_filter=True)
        tr.resample(tr.stats.sampling_rate / 2.0)
        tr.differentiate()
        tr.integrate()
        tr.detrend()
        tr.taper(max_percentage=0.05, type='cosine')
        tr.normalize()

        pr = tr.stats.processing

        self.assertTrue("trim" in pr[0])
        self.assertEqual(
            "ObsPy %s: trim(endtime=None::fill_value=None::"
            "nearest_sample=True::pad=False::starttime=%s)" % (
                __version__, str(trimming_starttime)),
            pr[0])
        self.assertTrue("filter" in pr[1])
        self.assertTrue("simulate" in pr[2])
        self.assertTrue("trigger" in pr[3])
        self.assertTrue("decimate" in pr[4])
        self.assertTrue("resample" in pr[5])
        self.assertTrue("differentiate" in pr[6])
        self.assertTrue("integrate" in pr[7])
        self.assertTrue("detrend" in pr[8])
        self.assertTrue("taper" in pr[9])
        self.assertTrue("normalize" in pr[10])

    def test_no_processing_info_for_failed_operations(self):
        """
        If an operation fails, no processing information should be attached
        to the Trace object.
        """
        # create test Trace
        tr = Trace(data=np.arange(20))
        self.assertFalse("processing" in tr.stats)
        # This decimation by a factor of 7 in this case would change the
        # endtime of the time series. Therefore it fails.
        self.assertRaises(ValueError, tr.decimate, 7, strict_length=True)
        # No processing should be applied yet.
        self.assertFalse("processing" in tr.stats)

        # Test the same but this time with an already existing processing
        # information.
        tr = Trace(data=np.arange(20))
        tr.detrend()
        self.assertEqual(len(tr.stats.processing), 1)
        info = tr.stats.processing[0]

        self.assertRaises(ValueError, tr.decimate, 7, strict_length=True)
        self.assertEqual(tr.stats.processing, [info])

    def test_meta(self):
        """
        Tests Trace.meta an alternative to Trace.stats
        """
        tr = Trace()
        tr.meta = Stats({'network': 'NW'})
        self.assertEqual(tr.stats.network, 'NW')
        tr.stats = Stats({'network': 'BW'})
        self.assertEqual(tr.meta.network, 'BW')

    def test_interpolate(self):
        """
        Tests the interpolate function.

        This also tests the interpolation in obspy.signal. No need to repeat
        the same test twice I guess.
        """
        path = os.path.join(os.path.dirname(os.path.dirname(os.path.dirname(
            __file__))), 'sac', 'tests', 'data')
        # Load the prepared data. The data has been created using SAC.
        org_tr = read(os.path.join(
            path,
            "interpolation_test_random_waveform_delta_0.01_npts_50.sac"))[0]
        interp_delta_0_003 = read(os.path.join(
            path,
            "interpolation_test_interpolated_delta_0.003.sac"))[0]
        interp_delta_0_077 = read(os.path.join(
            path,
            "interpolation_test_interpolated_delta_0.077.sac"))[0]

        # Perform the same interpolation as in Python with ObsPy.
        int_tr = org_tr.copy().interpolate(sampling_rate=1.0 / 0.003,
                                           method="weighted_average_slopes")
        # Assert that the sampling rate has been set correctly.
        self.assertEqual(int_tr.stats.delta, 0.003)
        # Assert that the new endtime is smaller than the old one. SAC at
        # times performs some extrapolation which we do not want to do here.
        self.assertTrue(int_tr.stats.endtime <= org_tr.stats.endtime)
        # SAC extrapolates a bit which we don't want here. The deviations
        # to SAC are likely due to the fact that we use double precision
        # math while SAC uses single precision math.
        self.assertTrue(np.allclose(
            int_tr.data,
            interp_delta_0_003.data[:int_tr.stats.npts],
            rtol=1E-3))

        int_tr = org_tr.copy().interpolate(sampling_rate=1.0 / 0.077,
                                           method="weighted_average_slopes")
        # Assert that the sampling rate has been set correctly.
        self.assertEqual(int_tr.stats.delta, 0.077)
        # Assert that the new endtime is smaller than the old one. SAC
        # calculates one sample less in this case.
        self.assertTrue(int_tr.stats.endtime <= org_tr.stats.endtime)
        self.assertTrue(np.allclose(
            int_tr.data[:interp_delta_0_077.stats.npts],
            interp_delta_0_077.data,
            rtol=1E-5))

        # Also test the other interpolation methods mainly by assuring the
        # correct SciPy function is called and everything stays internally
        # consistent. SciPy's functions are tested enough to be sure that
        # they work.
        for inter_type in ["linear", "nearest", "zero"]:
            with mock.patch("scipy.interpolate.interp1d") as patch:
                patch.return_value = lambda x: x
                org_tr.copy().interpolate(sampling_rate=0.5, method=inter_type)
            self.assertEqual(patch.call_count, 1)
            self.assertEqual(patch.call_args[1]["kind"], inter_type)

            int_tr = org_tr.copy().interpolate(sampling_rate=0.5,
                                               method=inter_type)
            self.assertEqual(int_tr.stats.delta, 2.0)
            self.assertTrue(int_tr.stats.endtime <= org_tr.stats.endtime)

        for inter_type in ["slinear", "quadratic", "cubic", 1, 2, 3]:
            with mock.patch("scipy.interpolate.InterpolatedUnivariateSpline") \
                    as patch:
                patch.return_value = lambda x: x
                org_tr.copy().interpolate(sampling_rate=0.5, method=inter_type)
            s_map = {
                "slinear": 1,
                "quadratic": 2,
                "cubic": 3
            }
            if inter_type in s_map:
                inter_type = s_map[inter_type]
            self.assertEqual(patch.call_count, 1)
            self.assertEqual(patch.call_args[1]["k"], inter_type)

            int_tr = org_tr.copy().interpolate(sampling_rate=0.5,
                                               method=inter_type)
            self.assertEqual(int_tr.stats.delta, 2.0)
            self.assertTrue(int_tr.stats.endtime <= org_tr.stats.endtime)

    def test_interpolation_arguments(self):
        """
        Test case for the interpolation arguments.
        """
        tr = read()[0]
        tr.stats.sampling_rate = 1.0
        tr.data = tr.data[:50]

        for inter_type in ["linear", "nearest", "zero", "slinear",
                           "quadratic", "cubic", 1, 2, 3,
                           "weighted_average_slopes"]:
            # If only the sampling rate is specified, the endtime will be very
            # close to the original endtime but never bigger.
            interp_tr = tr.copy().interpolate(sampling_rate=0.3,
                                              method=inter_type)
            self.assertEqual(tr.stats.starttime, interp_tr.stats.starttime)
            self.assertTrue(tr.stats.endtime >= interp_tr.stats.endtime >=
                            tr.stats.endtime - (1.0 / 0.3))

            # If the starttime is modified the new starttime will be used but
            # the endtime will again be modified as little as possible.
            interp_tr = tr.copy().interpolate(sampling_rate=0.3,
                                              method=inter_type,
                                              starttime=tr.stats.starttime +
                                              5.0)
            self.assertEqual(tr.stats.starttime + 5.0,
                             interp_tr.stats.starttime)
            self.assertTrue(tr.stats.endtime >= interp_tr.stats.endtime >=
                            tr.stats.endtime - (1.0 / 0.3))

            # If npts is given it will be used to modify the endtime.
            interp_tr = tr.copy().interpolate(sampling_rate=0.3,
                                              method=inter_type, npts=10)
            self.assertEqual(tr.stats.starttime,
                             interp_tr.stats.starttime)
            self.assertEqual(interp_tr.stats.npts, 10)

            # If npts and starttime are given, both will be modified.
            interp_tr = tr.copy().interpolate(sampling_rate=0.3,
                                              method=inter_type,
                                              starttime=tr.stats.starttime +
                                              5.0, npts=10)
            self.assertEqual(tr.stats.starttime + 5.0,
                             interp_tr.stats.starttime)
            self.assertEqual(interp_tr.stats.npts, 10)

            # An earlier starttime will raise an exception. No extrapolation
            # is supported
            self.assertRaises(ValueError, tr.copy().interpolate,
                              sampling_rate=1.0,
                              starttime=tr.stats.starttime - 10.0)
            # As will too many samples that would overstep the endtime bound.
            self.assertRaises(ValueError, tr.copy().interpolate,
                              sampling_rate=1.0,
                              npts=tr.stats.npts * 1E6)

            # A negative or zero desired sampling rate should raise.
            self.assertRaises(ValueError, tr.copy().interpolate,
                              sampling_rate=0.0)
            self.assertRaises(ValueError, tr.copy().interpolate,
                              sampling_rate=-1.0)
=======
    def test_resample(self):
        """
        Tests if Trace.resample works as expected and test that issue #857 is
        resolved.
        """
        starttime = UTCDateTime("1970-01-01T00:00:00.000000Z")
        tr0 = Trace(np.sin(np.linspace(0, 2*np.pi, 10)),
                    {'sampling_rate': 1.0,
                     'starttime': starttime})
        # downsample
        tr = tr0.copy()
        tr.resample(0.5, window='hanning', no_filter=True)
        self.assertEqual(len(tr.data), 5)
        expected = np.array([0.19478735, 0.83618307, 0.32200221,
                             -0.7794053, -0.57356732])
        self.assertTrue(np.all(np.abs(tr.data - expected) < 1e-7))
        self.assertEqual(tr.stats.sampling_rate, 0.5)
        self.assertEqual(tr.stats.delta, 2.0)
        self.assertEqual(tr.stats.npts, 5)
        self.assertEqual(tr.stats.starttime, starttime)
        self.assertEqual(tr.stats.endtime,
                         starttime + tr.stats.delta * (tr.stats.npts-1))
        self.assertEqual(tr.stats.processing, ['resample:0:hanning'])

        # upsample
        tr = tr0.copy()
        tr.resample(2.0, window='hanning', no_filter=True)
        self.assertEqual(len(tr.data), 20)
        self.assertEqual(tr.stats.sampling_rate, 2.0)
        self.assertEqual(tr.stats.delta, 0.5)
        self.assertEqual(tr.stats.npts, 20)
        self.assertEqual(tr.stats.starttime, starttime)
        self.assertEqual(tr.stats.endtime,
                         starttime + tr.stats.delta * (tr.stats.npts-1))
        self.assertEqual(tr.stats.processing, ['resample:2:hanning'])

        # downsample with non integer ratio
        tr = tr0.copy()
        tr.resample(0.75, window='hanning', no_filter=True)
        self.assertEqual(len(tr.data), int(10*.75))
        expected = np.array([0.15425413, 0.66991128, 0.74610418, 0.11960477,
                             -0.60644662, -0.77403839, -0.30938935])
        self.assertTrue(np.all(np.abs(tr.data - expected) < 1e-7))
        self.assertEqual(tr.stats.sampling_rate, 0.75)
        self.assertEqual(tr.stats.delta, 1/0.75)
        self.assertEqual(tr.stats.npts, int(10*.75))
        self.assertEqual(tr.stats.starttime, starttime)
        self.assertEqual(tr.stats.endtime,
                         starttime + tr.stats.delta * (tr.stats.npts-1))
        self.assertEqual(tr.stats.processing, ['resample:0:hanning'])

        # downsample without window
        tr = tr0.copy()
        tr.resample(0.5, window=None, no_filter=True)
        self.assertEqual(len(tr.data), 5)
        self.assertEqual(tr.stats.sampling_rate, 0.5)
        self.assertEqual(tr.stats.delta, 2.0)
        self.assertEqual(tr.stats.npts, 5)
        self.assertEqual(tr.stats.starttime, starttime)
        self.assertEqual(tr.stats.endtime,
                         starttime + tr.stats.delta * (tr.stats.npts-1))
        self.assertEqual(tr.stats.processing, ['resample:0:None'])

        # downsample with window and automatic filtering
        tr = tr0.copy()
        tr.resample(0.5, window='hanning', no_filter=False)
        self.assertEqual(len(tr.data), 5)
        self.assertEqual(tr.stats.sampling_rate, 0.5)
        self.assertEqual(tr.stats.delta, 2.0)
        self.assertEqual(tr.stats.npts, 5)
        self.assertEqual(tr.stats.starttime, starttime)
        self.assertEqual(tr.stats.endtime,
                         starttime + tr.stats.delta * (tr.stats.npts-1))
        self.assertEqual(tr.stats.processing,
                         ["filter:lowpasscheby2:" +
                          "{'freq': 0.25, 'maxorder': 12}",
                          "resample:0:hanning"])

        # downsample with custom window
        tr = tr0.copy()
        window = np.ones((tr.stats.npts))
        tr.resample(0.5, window=window, no_filter=True)
        self.assertEqual(tr.stats.processing,
                         ["resample:0:" +
                          "[ 1.  1.  1.  1.  1.  1.  1.  1.  1.  1.]"])

        # downsample with bad window
        tr = tr0.copy()
        window = np.array([0, 1, 2, 3])
        self.assertRaises(ValueError, tr.resample,
                          sampling_rate=0.5, window=window, no_filter=True)
>>>>>>> 02cb2cf7


def suite():
    return unittest.makeSuite(TraceTestCase, 'test')


if __name__ == '__main__':
    unittest.main(defaultTest='suite')<|MERGE_RESOLUTION|>--- conflicted
+++ resolved
@@ -1663,7 +1663,6 @@
         tr.attach_response(inv)
         tr.remove_response()
 
-<<<<<<< HEAD
     def test_processing_information(self):
         """
         Test case for the automatic processing information.
@@ -1885,7 +1884,7 @@
                               sampling_rate=0.0)
             self.assertRaises(ValueError, tr.copy().interpolate,
                               sampling_rate=-1.0)
-=======
+
     def test_resample(self):
         """
         Tests if Trace.resample works as expected and test that issue #857 is
@@ -1977,7 +1976,6 @@
         window = np.array([0, 1, 2, 3])
         self.assertRaises(ValueError, tr.resample,
                           sampling_rate=0.5, window=window, no_filter=True)
->>>>>>> 02cb2cf7
 
 
 def suite():
