--- conflicted
+++ resolved
@@ -111,16 +111,10 @@
         picks = trigger_onset(cft, 1.5, 1.0, max_len=50)
         np.testing.assert_array_equal(picks, on_of)
         # check that max_len_delete drops the picks
-<<<<<<< HEAD
         picks_del = trigger_onset(cft, 1.5, 1.0, max_len=50,
                                   max_len_delete=True)
-        np.testing.assert_array_equal(picks_del, on_of[np.array([0, 1, 5, 6])])
-=======
-        picks_del = triggerOnset(cft, 1.5, 1.0, max_len=50,
-                                 max_len_delete=True)
         np.testing.assert_array_equal(
             picks_del, on_of[np.array([0, 1, 5, 6, 7])])
->>>>>>> f440bc59
         #
         # set True for visual understanding the tests
         if False:  # pragma: no cover
